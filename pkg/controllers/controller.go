// Copyright (c) 2020, Oracle and/or its affiliates.
//
// Licensed under the Universal Permissive License v 1.0 as shown at https://oss.oracle.com/licenses/upl/

package controllers

import (
	"encoding/json"
	"fmt"
	"time"

	appsv1 "k8s.io/api/apps/v1"
	corev1 "k8s.io/api/core/v1"
	policyv1beta1 "k8s.io/api/policy/v1beta1"
	"k8s.io/apimachinery/pkg/api/equality"
	"k8s.io/apimachinery/pkg/api/errors"
	apierrors "k8s.io/apimachinery/pkg/api/errors"
	metav1 "k8s.io/apimachinery/pkg/apis/meta/v1"
	"k8s.io/apimachinery/pkg/labels"
	"k8s.io/apimachinery/pkg/types"
	utilruntime "k8s.io/apimachinery/pkg/util/runtime"
	"k8s.io/apimachinery/pkg/util/strategicpatch"
	"k8s.io/apimachinery/pkg/util/wait"
	appsinformers "k8s.io/client-go/informers/apps/v1"
	coreinformers "k8s.io/client-go/informers/core/v1"
	"k8s.io/client-go/kubernetes"
	"k8s.io/client-go/kubernetes/scheme"
	typedcorev1 "k8s.io/client-go/kubernetes/typed/core/v1"
	appslisters "k8s.io/client-go/listers/apps/v1"
	corelisters "k8s.io/client-go/listers/core/v1"
	"k8s.io/client-go/tools/cache"
	"k8s.io/client-go/tools/record"
	"k8s.io/client-go/util/retry"
	"k8s.io/client-go/util/workqueue"
	"k8s.io/klog"

	"github.com/mysql/ndb-operator/pkg/apis/ndbcontroller/v1alpha1"
	"github.com/mysql/ndb-operator/pkg/constants"
	clientset "github.com/mysql/ndb-operator/pkg/generated/clientset/versioned"
	samplescheme "github.com/mysql/ndb-operator/pkg/generated/clientset/versioned/scheme"
	informers "github.com/mysql/ndb-operator/pkg/generated/informers/externalversions/ndbcontroller/v1alpha1"
	listers "github.com/mysql/ndb-operator/pkg/generated/listers/ndbcontroller/v1alpha1"
	"github.com/mysql/ndb-operator/pkg/ndb"
	"github.com/mysql/ndb-operator/pkg/resources"
)

const controllerAgentName = "ndb-controller"

const (
	// SuccessSynced is used as part of the Event 'reason' when a Foo is synced
	SuccessSynced = "Synced"
	// ErrResourceExists is used as part of the Event 'reason' when a Foo fails
	// to sync due to a Deployment of the same name already existing.
	ErrResourceExists = "ErrResourceExists"

	// MessageResourceExists is the message used for Events when a resource
	// fails to sync due to a Deployment already existing
	MessageResourceExists = "Resource %q already exists and is not managed by Foo"
	// MessageResourceSynced is the message used for an Event fired when a Foo
	// is synced successfully
	MessageResourceSynced = "Ndb synced successfully"
)

// SyncContext stores all information collected in/for a single run of syncHandler
type SyncContext struct {
	resourceContext *resources.ResourceContext
	ndb             *v1alpha1.Ndb
	dataNodeSfSet   *appsv1.StatefulSet
}

// Controller is the main controller implementation for Ndb resources
type Controller struct {
	// kubeclientset is a standard kubernetes clientset
	kubeclientset kubernetes.Interface

	// ndbclientset is a clientset for our own API group
	ndbclientset clientset.Interface

	statefulSetLister       appslisters.StatefulSetLister
	statefulSetListerSynced cache.InformerSynced

	ndbsLister listers.NdbLister
	ndbsSynced cache.InformerSynced

	mgmdController      StatefulSetControlInterface
	ndbdController      StatefulSetControlInterface
	configMapController ConfigMapControlInterface

	serviceLister       corelisters.ServiceLister
	serviceListerSynced cache.InformerSynced

	// deploymentLister is used to list all deployments
	deploymentLister       appslisters.DeploymentLister
	deploymentListerSynced cache.InformerSynced
	// The controller for the MySQL Server deployment run by the ndb operator
	mysqldController DeploymentControlInterface

	// podLister is able to list/get Pods from a shared
	// informer's store.
	podLister corelisters.PodLister
	// podListerSynced returns true if the Pod shared informer
	// has synced at least once.
	podListerSynced cache.InformerSynced

	// workqueue is a rate limited work queue. This is used to queue work to be
	// processed instead of performing it as soon as a change happens. This
	// means we can ensure we only process a fixed amount of resources at a
	// time, and makes it easy to ensure we are never processing the same item
	// simultaneously in two different workers.
	workqueue workqueue.RateLimitingInterface
	// recorder is an event recorder for recording Event resources to the
	// Kubernetes API.
	recorder record.EventRecorder
}

// NewController returns a new Ndb controller
func NewController(
	kubeclientset kubernetes.Interface,
	ndbclientset clientset.Interface,
	statefulSetInformer appsinformers.StatefulSetInformer,
	deploymentInformer appsinformers.DeploymentInformer,
	serviceInformer coreinformers.ServiceInformer,
	podInformer coreinformers.PodInformer,
	configMapInformer coreinformers.ConfigMapInformer,
	ndbInformer informers.NdbInformer) *Controller {

	// Create event broadcaster
	// Add ndb-controller types to the default Kubernetes Scheme so Events can be
	// logged for ndb-controller types.
	utilruntime.Must(samplescheme.AddToScheme(scheme.Scheme))
	klog.V(4).Info("Creating event broadcaster")
	eventBroadcaster := record.NewBroadcaster()
	eventBroadcaster.StartLogging(klog.Infof)
	eventBroadcaster.StartRecordingToSink(&typedcorev1.EventSinkImpl{Interface: kubeclientset.CoreV1().Events("")})
	recorder := eventBroadcaster.NewRecorder(scheme.Scheme, corev1.EventSource{Component: controllerAgentName})

	controller := &Controller{
		kubeclientset:           kubeclientset,
		ndbclientset:            ndbclientset,
		ndbsLister:              ndbInformer.Lister(),
		ndbsSynced:              ndbInformer.Informer().HasSynced,
		statefulSetLister:       statefulSetInformer.Lister(),
		statefulSetListerSynced: statefulSetInformer.Informer().HasSynced,
		deploymentLister:        deploymentInformer.Lister(),
		deploymentListerSynced:  deploymentInformer.Informer().HasSynced,
		serviceLister:           serviceInformer.Lister(),
		serviceListerSynced:     serviceInformer.Informer().HasSynced,
		podLister:               podInformer.Lister(),
		podListerSynced:         podInformer.Informer().HasSynced,
		configMapController:     NewConfigMapControl(kubeclientset, configMapInformer),
		workqueue:               workqueue.NewNamedRateLimitingQueue(workqueue.DefaultControllerRateLimiter(), "Ndbs"),
		recorder:                recorder,
	}

	klog.Info("Setting up event handlers")
	// Set up an event handler for when Ndb resources change
	ndbInformer.Informer().AddEventHandler(cache.ResourceEventHandlerFuncs{
		AddFunc: controller.enqueueNdb,
		UpdateFunc: func(old, new interface{}) {
			oldNdb := old.(*v1alpha1.Ndb)
			newNdb := new.(*v1alpha1.Ndb)

			if oldNdb.ResourceVersion == newNdb.ResourceVersion {
				// we don't do anything here - just log
				// this can happen e.g. if the timer kicks in - desireable to check state once in the while
			} else {
				klog.Infof("Resource version: %s -> %s", oldNdb.ResourceVersion, newNdb.ResourceVersion)
			}

			klog.Infof("Generation: %d -> %d", oldNdb.ObjectMeta.Generation, newNdb.ObjectMeta.Generation)
			if !equality.Semantic.DeepEqual(oldNdb.Spec, newNdb.Spec) {
				klog.Infof("Difference in spec: %d : %d", *oldNdb.Spec.NodeCount, *newNdb.Spec.NodeCount)
			} else if !equality.Semantic.DeepEqual(oldNdb.Status, newNdb.Status) {
				klog.Infof("Difference in status")
			} else {
				klog.Infof("Other difference in spec")
				//diff.ObjectGoPrintSideBySide(oldNdb, newNdb))
			}

			controller.enqueueNdb(newNdb)
		},
		DeleteFunc: func(obj interface{}) {
			var ndb *v1alpha1.Ndb
			switch obj.(type) {
			case *v1alpha1.Ndb:
				ndb = obj.(*v1alpha1.Ndb)
			case cache.DeletedFinalStateUnknown:
				del := obj.(cache.DeletedFinalStateUnknown).Obj
				ndb = del.(*v1alpha1.Ndb)
			}

			if ndb != nil {
				klog.Infof("Delete object received and queued %s/%s", ndb.Namespace, ndb.Name)
				controller.enqueueNdb(ndb)
			} else {
				klog.Infof("Unkown deleted object ignored")
			}
		},
	})

	podInformer.Informer().AddEventHandler(cache.ResourceEventHandlerFuncs{
		AddFunc: func(obj interface{}) {
			pod := obj.(*corev1.Pod)
			ls := labels.Set(pod.Labels)
			if !ls.Has(constants.ClusterLabel) {
				return
			}
			//s, _ := json.MarshalIndent(pod.Status, "", "  ")
			//klog.Infof("%s", string(s))
			klog.Infof("pod new %s: phase= %s, ip=%s", pod.Name, pod.Status.Phase, pod.Status.PodIP)
		},
		UpdateFunc: func(old, new interface{}) {
			newPod := new.(*corev1.Pod)
			ls := labels.Set(newPod.Labels)
			if !ls.Has(constants.ClusterLabel) {
				return
			}

			//oldPod := old.(*corev1.Pod)
			//s, _ := json.MarshalIndent(newPod.Status, "", "  ")
			klog.Infof("pod upd %s: phase= %s, ip=%s", newPod.Name, newPod.Status.Phase, newPod.Status.PodIP)
		},
		DeleteFunc: func(obj interface{}) {
		},
	})

	statefulSetInformer.Informer().AddEventHandler(cache.ResourceEventHandlerFuncs{
		AddFunc: controller.handleObject,
		UpdateFunc: func(old, new interface{}) {
			newStatefulSet := new.(*appsv1.StatefulSet)
			oldStatefulSet := old.(*appsv1.StatefulSet)
			if newStatefulSet.ResourceVersion == oldStatefulSet.ResourceVersion {
				return
			}
			controller.handleObject(new)
		},
		DeleteFunc: controller.handleObject,
	})

	return controller
}

// Run will set up the event handlers for types we are interested in, as well
// as syncing informer caches and starting workers. It will block until stopCh
// is closed, at which point it will shutdown the workqueue and wait for
// workers to finish processing their current work items.
func (c *Controller) Run(threadiness int, stopCh <-chan struct{}) error {
	defer utilruntime.HandleCrash()
	defer c.workqueue.ShutDown()

	// Start the informer factories to begin populating the informer caches
	klog.Info("Starting Ndb controller")

	// Wait for the caches to be synced before starting workers
	klog.Info("Waiting for informer caches to sync")
	if ok := cache.WaitForCacheSync(stopCh,
		c.ndbsSynced,
		c.statefulSetListerSynced,
		c.deploymentListerSynced,
		c.serviceListerSynced); !ok {
		return fmt.Errorf("failed to wait for caches to sync")
	}

	klog.Info("Starting workers")
	// Launch two workers to process Ndb resources
	for i := 0; i < threadiness; i++ {
		go wait.Until(c.runWorker, time.Second, stopCh)
	}

	klog.Info("Started workers")
	<-stopCh
	klog.Info("Shutting down workers")

	return nil
}

// runWorker is a long-running function that will continually call the
// processNextWorkItem function in order to read and process a message on the
// workqueue.
func (c *Controller) runWorker() {
	for c.processNextWorkItem() {
	}
}

// processNextWorkItem will read a single work item off the workqueue and
// attempt to process it, by calling the syncHandler.
func (c *Controller) processNextWorkItem() bool {
	obj, shutdown := c.workqueue.Get()

	if shutdown {
		return false
	}

	// We wrap this block in a func so we can defer c.workqueue.Done.
	err := func(obj interface{}) error {
		// We call Done here so the workqueue knows we have finished
		// processing this item. We also must remember to call Forget if we
		// do not want this work item being re-queued. For example, we do
		// not call Forget if a transient error occurs, instead the item is
		// put back on the workqueue and attempted again after a back-off
		// period.
		defer c.workqueue.Done(obj)
		var key string
		var ok bool
		// We expect strings to come off the workqueue. These are of the
		// form namespace/name. We do this as the delayed nature of the
		// workqueue means the items in the informer cache may actually be
		// more up to date that when the item was initially put onto the
		// workqueue.
		if key, ok = obj.(string); !ok {
			// As the item in the workqueue is actually invalid, we call
			// Forget here else we'd go into a loop of attempting to
			// process a work item that is invalid.
			c.workqueue.Forget(obj)
			utilruntime.HandleError(fmt.Errorf("expected string in workqueue but got %#v", obj))
			return nil
		}
		klog.Infof("Working on '%s'", key)
		// Run the syncHandler, passing it the namespace/name string of the
		// Foo resource to be synced.
		if err := c.syncHandler(key); err != nil {
			// Put the item back on the workqueue to handle any transient errors.
			c.workqueue.AddRateLimited(key)
			return fmt.Errorf("error syncing '%s': %s, requeuing", key, err.Error())
		}
		// Finally, if no error occurs we Forget this item so it does not
		// get queued again until another change happens.
		c.workqueue.Forget(obj)
		klog.Infof("Successfully synced '%s'", key)
		return nil
	}(obj)

	if err != nil {
		utilruntime.HandleError(err)
		return true
	}

	return true
}

func (c *Controller) updateClusterLabels(ndb *v1alpha1.Ndb, lbls labels.Set) error {
	return retry.RetryOnConflict(retry.DefaultRetry, func() error {
		ndb.Labels = labels.Merge(labels.Set(ndb.Labels), lbls)
		_, updateErr :=
			c.ndbclientset.MysqlV1alpha1().Ndbs(ndb.Namespace).Update(ndb)
		if updateErr == nil {
			return nil
		}

		key := fmt.Sprintf("%s/%s", ndb.GetNamespace(), ndb.GetName())
		klog.V(4).Infof("Conflict updating Cluster labels. Getting updated Cluster %s from cache...", key)

		updated, err := c.ndbsLister.Ndbs(ndb.Namespace).Get(ndb.Name)
		if err != nil {
			klog.Errorf("Error getting updated Cluster %q: %v", key, err)
			return err
		}

		// Copy the Cluster so we don't mutate the cache.
		ndb = updated.DeepCopy()
		return updateErr
	})
}

/* TODO function should ensure useful and needed default values for
the ndb setup */
func (c *Controller) ensureDefaults(ndb *v1alpha1.Ndb) {

}

// ensureService ecreates a services if it doesn't exist
// returns
//    service eixsting or created
//    true if services was created
//    error if any such occured
func (c *Controller) ensureService(ndb *v1alpha1.Ndb, isMgmd bool, externalIP bool, name string) (*corev1.Service, bool, error) {

	svc, err := c.serviceLister.Services(ndb.Namespace).Get(name)

	if err == nil {
		return svc, true, nil
	}
	if !apierrors.IsNotFound(err) {
		return nil, false, err
	}

	klog.Infof("Creating a new Service for cluster %q",
		types.NamespacedName{Namespace: ndb.Namespace, Name: ndb.Name})
	svc = resources.NewService(ndb, isMgmd, externalIP, name)
	svc, err = c.kubeclientset.CoreV1().Services(ndb.Namespace).Create(svc)
	if err != nil {
		return nil, false, err
	}
	return svc, false, err
}

// ensure services creates services if they don't exist
// returns
//    array with services created
//    false if any services were created
//    error if any such occured
func (c *Controller) ensureServices(ndb *v1alpha1.Ndb) (*[](*corev1.Service), bool, error) {
	svcs := []*corev1.Service{}

	retExisted := true

	// create a headless service for management nodes
	svc, existed, err := c.ensureService(ndb, true, false, ndb.GetManagementServiceName())
	if err != nil {
		return nil, false, err
	}
	retExisted = retExisted && existed
	svcs = append(svcs, svc)

	// create a loadbalancer service for management servers
	svc, existed, err = c.ensureService(ndb, true, true, ndb.GetManagementServiceName()+"-ext")
	if err != nil {
		return nil, false, err
	}

	// create a headless service for data nodes
	svc, existed, err = c.ensureService(ndb, false, false, ndb.GetDataNodeServiceName())
	svcs = append(svcs, svc)
	if err != nil {
		return nil, false, err
	}
	retExisted = retExisted && existed
	svcs = append(svcs, svc)

	return &svcs, retExisted, nil
}

// ensureManagementServerStatefulSet creates the stateful set for management servers if it doesn't exist
// returns
//    new or existing statefulset
//    reports true if it existed
//    or returns an error if something went wrong
func (c *Controller) ensureManagementServerStatefulSet(rc *resources.ResourceContext, ndb *v1alpha1.Ndb) (*appsv1.StatefulSet, bool, error) {

	// create the management stateful set if it doesn't exist
	if c.mgmdController == nil {
		mgmdSfSet := resources.NewMgmdStatefulSet(ndb)
		c.mgmdController =
			&realStatefulSetControl{
				client:            c.kubeclientset,
				statefulSetLister: c.statefulSetLister,
				statefulSetType:   mgmdSfSet}
	}

	sfset, existed, err := c.mgmdController.EnsureStatefulSet(rc, ndb)
	if err != nil {
		return nil, existed, err
	}

	// If the StatefulSet is not controlled by this Ndb resource, we should log
	// a warning to the event recorder and return error msg.
	if !metav1.IsControlledBy(sfset, ndb) {
		msg := fmt.Sprintf(MessageResourceExists, sfset.Name)
		c.recorder.Event(ndb, corev1.EventTypeWarning, ErrResourceExists, msg)
		return nil, existed, fmt.Errorf(msg)
	}

	return sfset, existed, err
}

// ensureDataNodeStatefulSet creates the stateful set for data node if it doesn't exist
// returns
//    new or existing statefulset
//    reports true if it existed
//    or returns an error if something went wrong
func (c *Controller) ensureDataNodeStatefulSet(rc *resources.ResourceContext, ndb *v1alpha1.Ndb) (*appsv1.StatefulSet, bool, error) {

	//TODO: should probably create controller earlier
	if c.ndbdController == nil {
		ndbdSfSet := resources.NewNdbdStatefulSet(ndb)
		c.ndbdController =
			&realStatefulSetControl{
				client:            c.kubeclientset,
				statefulSetLister: c.statefulSetLister,
				statefulSetType:   ndbdSfSet}
	}

	sfset, existed, err := c.ndbdController.EnsureStatefulSet(rc, ndb)
	if err != nil {
		return nil, existed, err
	}

	// If the StatefulSet is not controlled by this Ndb resource, we should log
	// a warning to the event recorder and return error msg.
	if !metav1.IsControlledBy(sfset, ndb) {
		msg := fmt.Sprintf(MessageResourceExists, sfset.Name)
		c.recorder.Event(ndb, corev1.EventTypeWarning, ErrResourceExists, msg)
		return nil, existed, fmt.Errorf(msg)
	}

	return sfset, existed, err
}

// ensureMySQLServerDeployment creates a deployment of MySQL Servers if doesn't exist
// returns
//    true if the deployment exists
//    or returns an error if something went wrong
func (c *Controller) ensureMySQLServerDeployment(ndb *v1alpha1.Ndb) (bool, error) {
	if c.mysqldController == nil {
		c.mysqldController = &mysqlDeploymentController{
			client:                c.kubeclientset,
			deploymentLister:      c.deploymentLister,
			mysqlServerDeployment: resources.NewMySQLServerDeployment(ndb),
		}
	}

	deployment, existed, err := c.mysqldController.EnsureDeployment(ndb)
	if err != nil {
		// Failed to ensure the deployment
		return existed, err
	}

	// If the deployment is not controlled by Ndb resource,
	// log a warning to the event recorder and return the error message.
	if !metav1.IsControlledBy(deployment, ndb) {
		msg := fmt.Sprintf(MessageResourceExists, deployment.Name)
		c.recorder.Event(ndb, corev1.EventTypeWarning, ErrResourceExists, msg)
		return existed, fmt.Errorf(msg)
	}

	// Save the deployment pointer for reconciling later
	c.mysqldController.SaveDeploymentForReconcilement(deployment)
	return existed, nil
}

// ensurePodDisruptionBudget creates a PDB if it doesn't exist
// returns
//    new or existing PDB
//    reports true if it existed
//    or returns an error if something went wrong
func (c *Controller) ensurePodDisruptionBudget(ndb *v1alpha1.Ndb) (*policyv1beta1.PodDisruptionBudget, bool, error) {

	pdbs := c.kubeclientset.PolicyV1beta1().PodDisruptionBudgets(ndb.Namespace)
	pdb, err := pdbs.Get(ndb.GetPodDisruptionBudgetName(), metav1.GetOptions{})
	if err == nil {
		return pdb, true, nil
	}
	if !apierrors.IsNotFound(err) {
		return nil, false, err
	}

	klog.Infof("Creating a new PodDisruptionBudget for Data Nodes of Cluster %q",
		types.NamespacedName{Namespace: ndb.Namespace, Name: ndb.Name})
	pdb = resources.NewPodDisruptionBudget(ndb)
	pdb, err = pdbs.Create(pdb)

	if err != nil {
		return nil, false, err
	}

	return pdb, false, err
}

func (c *Controller) ensureDataNodeConfigVersion(ndbobj *v1alpha1.Ndb, cs *ndb.ClusterStatus, wantedGeneration int) syncResult {

	// we go through all data nodes and see if they are on the latest config version
	// we do this "ndb replica" wise, i.e. we iterate first through first nodes in each node group, then second, etc.
	ct := ndb.CreateClusterTopologyByReplicaFromClusterStatus(cs)

	if ct == nil {
		err := fmt.Errorf("Internal error: could not extract topology from cluster status")
		return errorWhileProcssing(err)
	}

	reduncanyLevel := ct.GetNumberOfReplicas()
	api := &ndb.Mgmclient{}
	err := api.Connect()
	if err != nil {
		return errorWhileProcssing(err)
	}
	defer api.Disconnect()

	dataNodesRestarted := false
	for replica := 0; replica < reduncanyLevel; replica++ {

		restartIDs := []int{}

		nodeIDs := ct.GetNodeIDsFromReplica(replica)

		for _, nodeID := range *nodeIDs {
			nodeConfigGeneration := api.GetConfigVersionFromNode(nodeID)
			if wantedGeneration != nodeConfigGeneration {
				// node is on wrong config generation
				restartIDs = append(restartIDs, nodeID)
			}
		}

		if len(restartIDs) > 0 {
			s, _ := json.Marshal(restartIDs)
			klog.Infof("Identified %d nodes with wrong version in replica %d: %s",
				len(restartIDs), replica, s)

			_, err := api.StopNodes(&restartIDs)
			if err != nil {
				klog.Infof("Error restarting replica %d nodes %s", replica, s)
				return errorWhileProcssing(err)
			}

<<<<<<< HEAD
			// nodes started to stop - exit sync loop
			return finishProcessing()
=======
			dataNodesRestarted = true
			break

		} else {
			klog.Infof("All datanodes nodes in replica %d have desired config version %d", replica, wantedGeneration)
>>>>>>> ac93fae0
		}

		klog.Infof("All datanodes nodes in replica %d have desired config version %d", replica, wantedGeneration)
	}

<<<<<<< HEAD
=======
	if dataNodesRestarted {
		// Data nodes were restarted
		// Do not continue processing until they are all up
		return requeueInSeconds(1)
	}

	// All data nodes run recent config. Continue processing.
>>>>>>> ac93fae0
	return continueProcessing()
}

func (c *Controller) ensureManagementServerConfigVersion(ndbobj *v1alpha1.Ndb, wantedGeneration int) syncResult {

	klog.Infof("Ensuring Management Server has correct config version")

	api := &ndb.Mgmclient{}

	// management server have the first nodeids
	// TODO: when we'll ever scale the number of management servers then this
	// needs to be changed to actually currently configured management servers
	// ndbobj has "desired" number of management servers
	for nodeID := 1; nodeID <= (int)(ndbobj.GetManagementNodeCount()); nodeID++ {

		// TODO : we use this function so far during test operator from outside cluster
		// we try connecting via load balancer until we connect to correct wanted node
		err := api.ConnectToNodeId(nodeID)
		if err != nil {
			klog.Errorf("No contact to management server to desired management server with node id %d established", nodeID)
			return errorWhileProcssing(err)
		}

		defer api.Disconnect()

		version := api.GetConfigVersion()
		if version == wantedGeneration {
			klog.Infof("Management server with node id %d has desired version %d",
				nodeID, version)

			// node has right version, continue to process next node
			continue
		}

		klog.Infof("Management server with node id %d has different version %d than desired %d",
			nodeID, version, wantedGeneration)

		// we are not in degraded in state
		// management server with nodeId was so nice to reveal all information
		// now we kill it - pod should terminate and restarted with updated config map and management server
		nodeIDs := []int{nodeID}
		_, err = api.StopNodes(&nodeIDs)

		// we do one at a time - exit here and wait for next reconcilation
		return finishProcessing()
	}

	// if we end up here then both mgm servers are on latest version, continue processing other sync steps
	return continueProcessing()
}

// checkPodStatus returns false if any container in pod is not ready
// TODO - should also look out for hanging or weird states
func (c *Controller) checkPodStatus(ndbobj *v1alpha1.Ndb) (bool, error) {

	klog.Infof("check Pod status")

	sel4ndb := labels.SelectorFromSet(ndbobj.GetLabels())
	pods, err := c.podLister.List(sel4ndb)
	if err != nil {
		return false, apierrors.NewNotFound(v1alpha1.Resource("Pod"), sel4ndb.String())
	}

	for _, pod := range pods {
		status := pod.Status
		statuses := status.ContainerStatuses
		for _, status := range statuses {
			if status.Name != "ndbd" && status.Name != "mgmd" {
				continue
			}
			if !status.Ready {
				return false, nil
			}
		}
	}

	return true, nil
}

func (c *Controller) ensureClusterLabel(ndb *v1alpha1.Ndb) (*labels.Set, bool, error) {
	// Ensure that the required labels are set on the cluster.
	sel4ndb := labels.SelectorFromSet(ndb.GetLabels())
	set := labels.Set(ndb.Labels)
	if sel4ndb.Matches(set) {
		return &set, true, nil
	}

	klog.Infof("Setting labels on cluster %s", sel4ndb.String())
	err := c.updateClusterLabels(ndb.DeepCopy(), ndb.GetLabels())
	if err != nil {
		return nil, false, err
	}

	return &set, false, nil

}

func (c *Controller) getClusterState() (*ndb.ClusterStatus, error) {

	api := &ndb.Mgmclient{}

	err := api.Connect()

	if err != nil {
		klog.Errorf("No contact to management server")
		return nil, err
	}

	defer api.Disconnect()

	// check if management nodes report a degraded cluster state
	cs, err := api.GetStatus()
	if err != nil {
		klog.Errorf("Error getting cluster status from mangement server: %s", err)
		return nil, err
	}

	return cs, nil
}

// checkClusterState checks the cluster state and whether its in a managable state
// e.g. - we don't want to touch it with rolling out new versions when not all data nodes are up
func (c *Controller) checkClusterState(sc *SyncContext, cs *ndb.ClusterStatus) syncResult {

	// cluster is okay if all active node groups have all data nodes up

	// during scaling ndb CRD will have more nodes configured
	// this will already be written to config file in a first sync step
	// but statefulsets will adopt no of replicas as last step before node group is created
	nodeGroupsUp, scalingNodes := cs.NumberNodegroupsFullyUp(int(sc.resourceContext.ReduncancyLevel))
	numberOfDataNodes := nodeGroupsUp * int(sc.resourceContext.ReduncancyLevel)

	if int(*sc.dataNodeSfSet.Spec.Replicas) == numberOfDataNodes {
		// all nodes that should be up have all nodes running
		return continueProcessing()
	}
	if int(*sc.dataNodeSfSet.Spec.Replicas) == numberOfDataNodes+scalingNodes {
		// all nodes that should be up have all nodes running
		return continueProcessing()
	}
	return finishProcessing()
}

// allResourcesExisted returns falls if any resource map is false (resource was created)
func (c *Controller) allResourcesExisted(resourceMap *map[string]bool) bool {

	retExisted := true
	for res, existed := range *resourceMap {
		if existed {
			klog.Infof("Resource %s: existed", res)
		} else {
			klog.Infof("Resource %s: created", res)
			retExisted = false
		}
	}
	return retExisted
}

// ensureAllResources creates all resources if they do not exist
// the SyncContext struct will be filled with resource objects newly created or fetched
// it returns
//   false if any resource did not exist
//   an error if such occurs during processing
//
// Resource creation as all other steps in syncHandler need to be idempotent.
//
// However, creation of multiple resources is obviously not one large atomic operation.
// ndb.Status updates based on resources created can't be done atomically either.
// The creation processes could any time be disrupted by crashes, termination or (temp) errors.
//
// The goal is to create a consistent setup.
// The cluster configuration (file) in config map needs to match e.g. the no of replicas
// the in stateful sets even though ndb.Spec could change between config map and sfset creation.
//
// In order to solve these issues the configuration store in the config file is considered
// the source of the truth during the entire creation process. Only after all resources once
// successfully created changes to the ndb.Spec will be considered by the syncHandler.
func (c *Controller) ensureAllResources(syncContext *SyncContext) (*resources.ResourceContext, bool, error) {

	allExisted := make(map[string]bool)

	// create labels on ndb resource
	// TODO - not sure if we need a cluster level label on the CRD
	//      causes an update event looping us in here again
	var err error
	if _, allExisted["labels"], err = c.ensureClusterLabel(syncContext.ndb); err != nil {
		return nil, false, err
	}

	// create services for management server and data node statefulsets
	// with respect to idempotency and atomicy service creation is always safe as it
	// only uses the immutable CRD name
	// service needs to be created and present when creating stateful sets
	if _, allExisted["services"], err = c.ensureServices(syncContext.ndb); err != nil {
		return nil, false, err
	}

	// create pod disruption budgets
	if _, allExisted["poddisruptionservice"], err = c.ensurePodDisruptionBudget(syncContext.ndb); err != nil {
		return nil, false, err
	}

	// create config map if not exist
	var cm *corev1.ConfigMap
	if cm, allExisted["configmap"], err = c.configMapController.EnsureConfigMap(syncContext.ndb); err != nil {
		return nil, false, err
	}

	// get config string from config
	// this and following step could be avoided since we in most cases just created the config map
	// however, resource creation (happens once) or later modification as such is probably the unlikely case
	// much more likely in all cases is that the config map already existed
	configString, err := c.configMapController.ExtractConfig(cm)
	if err != nil {
		// TODO - this would be a very serious internal error
		return nil, false, err
	}

	resourceContext, err := resources.NewResourceContextFromConfiguration(configString)

	// create the management stateful set if it doesn't exist
<<<<<<< HEAD
	if _, allExisted["datanodestatefulset"], err = c.ensureManagementServerStatefulSet(resourceContext, syncContext.ndb); err != nil {
=======
	if _, allExisted["mgmstatefulset"], err = c.ensureManagementServerStatefulSet(resourceContext, ndbobj); err != nil {
>>>>>>> ac93fae0
		return nil, false, err
	}

	// create the data node stateful set if it doesn't exist
<<<<<<< HEAD
	if syncContext.dataNodeSfSet, allExisted["mgmstatefulset"], err = c.ensureDataNodeStatefulSet(resourceContext, syncContext.ndb); err != nil {
=======
	if _, allExisted["datanodestatefulset"], err = c.ensureDataNodeStatefulSet(resourceContext, ndbobj); err != nil {
		return nil, false, err
	}

	// create the mysql deployment if it doesn't exist
	if allExisted["mysqldeployment"], err = c.ensureMySQLServerDeployment(ndbobj); err != nil {
>>>>>>> ac93fae0
		return nil, false, err
	}

	return resourceContext, c.allResourcesExisted(&allExisted), nil
}

// syncHandler is the main reconcilliation function
//   driving cluster towards desired configuration
//
// - synchronization happens in multiple steps
// - not all actions are taking in one call of syncHandler
//
// main principle:
// the desired state in Ndb CRD must be reflected in the Ndb configuration file
// and the cluster state will be adopted *to that config file first*
// before new changes from Ndb CRD are accepted
//
// Sync steps
//
// 1. ensure all resources are correctly created
// 2. ensure cluster is fully up and running and not in a degraded state
//    before rolling out any changes
// 3. drive cluster components towards the configuration previously
//    written to the configuration file
// 4. only after complete cluster is aligned with configuration file
//    new changes from Ndb CRD are written to a new version of the config file
// 5. update status of the CRD
func (c *Controller) syncHandler(key string) error {

	klog.Infof("Sync handler: %s", key)

	// Convert the namespace/name string into a distinct namespace and name
	namespace, name, err := cache.SplitMetaNamespaceKey(key)
	if err != nil {
		utilruntime.HandleError(fmt.Errorf("invalid resource key: %s", key))
		return nil
	}

	// Get the Ndb resource with this namespace/name
	ndbOrg, err := c.ndbsLister.Ndbs(namespace).Get(name)
	if err != nil {
		klog.Infof("Ndb does not exist as resource, %s", name)
		// The Ndb resource may no longer exist, in which case we stop
		// processing.
		if apierrors.IsNotFound(err) {
			utilruntime.HandleError(fmt.Errorf("ndb '%s' in work queue no longer exists", key))
			return nil
		}

		return err
	}

	// take a copy and process that for the update at the end
	// make all changes to the copy only and patch the original in the end
	ndb := ndbOrg.DeepCopy()

	syncContext := SyncContext{ndb: ndb}

	// create all resources necessary to start and run cluster
	resourceContext, existed, err := c.ensureAllResources(&syncContext)
	if err != nil {
		return err
	}

	// we do not take further action and exit here if any resources still had to be created
	// pods will need to time to start, etc.
	//
	// since no error occured all resources should have been successfully created
	// TODO: we should take note of it by updating the ndb.Status with a creationTimestamp
	// - then we can check that later and avoid checking if all resources existed
	// - could be also good to always check if individual resources were deleted
	//   but re-creating them could be tricky due to resource dependencies bringing us to chaotic state
	// - if individual resources are missing after creation that would be a major error for now
	if !existed {
		return nil
	}

	syncContext.resourceContext = resourceContext

	// at this point all resources were created already
	// some pods might still not be fully up and running
	// cluster potentially not (fully) started yet

	if ready, _ := c.checkPodStatus(ndb); !ready {
		// if not all pods are ready yet there is no sense in processing config changes
		klog.Infof("Cluster has not all pods ready - exit sync and return later")
		return nil
	}

	//
	// as of here actions will only be taken if cluster is in a good state
	//

	clusterState, err := c.getClusterState()
	if err != nil {
		return err
	}

	if sr := c.checkClusterState(&syncContext, clusterState); sr.finished() {
		klog.Infof("Cluster is not reported to be fully running - exit sync and return here later")
		// TODO - introduce a re-schedule event
		return sr.getError() // return error if any
	}

	// sync handler does not accept new configurations from Ndb CRD
	// before previous configuration changes are not completed
	// start by aligning cluster to the configuration *in the config map* previously applied
	// only if everything is in line with that configuration
	// a new configuration from the Ndb CRD is accepted and written to the config map

	// make sure management server(s) have the correct config version
	if sr := c.ensureManagementServerConfigVersion(ndb, int(resourceContext.ConfigGeneration)); sr.finished() {
		return sr.getError()
	}

	// make sure all data nodes have the correct config version
	// data nodes a restarted with respect to
	if sr := c.ensureDataNodeConfigVersion(ndb, clusterState, int(resourceContext.ConfigGeneration)); sr.finished() {
		return sr.getError()
	}

	// If this number of the members on the Cluster does not equal the
	// current desired replicas on the StatefulSet, we should update the
	// StatefulSet resource.
	if syncContext.resourceContext.GetDataNodeCount() != uint32(*syncContext.dataNodeSfSet.Spec.Replicas) {
		nsName := types.NamespacedName{Namespace: namespace, Name: name}
		klog.Infof("Updating %q: DataNodes=%d statefulSetReplicas=%d",
			nsName, *ndb.Spec.NodeCount, *syncContext.dataNodeSfSet.Spec.Replicas)
		if syncContext.dataNodeSfSet, err = c.ndbdController.Patch(syncContext.resourceContext, ndb, syncContext.dataNodeSfSet); err != nil {
			// Requeue the item so we can attempt processing again later.
			// This could have been caused by a temporary network failure etc.
			return err
		}
	}

	// at this stage all resources are ensured to be
	// aligned with the configuration *in the config map*
	c.recorder.Event(ndb, corev1.EventTypeNormal, SuccessSynced, MessageResourceSynced)

	// check if configuration in config map is still the desired from the Ndb CRD
	// if not then apply a new version

	klog.Infof("Config in config map config is \"%s\", new: \"%d\"",
		resourceContext.ConfigHash, resourceContext.ConfigGeneration)

	// calculated the hash of the new config to see if ndb.Spec changed against whats in the config map
	newConfigHash, err := ndb.CalculateNewConfigHash()
	if err != nil {
		klog.Errorf("Error calculating hash.")
		return err
	}

	if resourceContext.ConfigHash != newConfigHash {
		klog.Infof("Config received is different from config map config. config map: \"%s\", new: \"%s\"",
			resourceContext.ConfigHash, newConfigHash)

		_, err := c.configMapController.PatchConfigMap(ndb)
		if err != nil {
			klog.Infof("Failed to patch config map")
			return err
		}
	}

	// Reconcile MySQL Server Deployment with the spec/config
	// TODO: The Deployment should be scaled down and the MySQL Servers
	//       shutdown before actually changing the Management config (or)
	//       maybe the number of API nodes in config stays mostly static?
	if sr = c.mysqldController.ReconcileDeployment(ndb); sr.finished() {
		return sr.getError()
	}

	// Finally, we update the status block of the Ndb resource to reflect the
	// current state of the world
	err = c.updateNdbStatus(ndb)
	if err != nil {
		klog.Errorf("updating status failed: %v", err)
		return err
	}

	klog.Infof("Returning from syncHandler")

	return nil
}

func updatePodForTest(pod *corev1.Pod) *corev1.Pod {
	t := time.Now()

	ann := map[string]string{
		"test": t.Format(time.UnixDate),
	}

	pod.Annotations = ann
	/*
		for idx, container := range pod.Spec.Containers {
			if container.Name == targetContainer {
				pod.Spec.Containers[idx].Image = newAgentImage
				break
			}
		}
	*/
	return pod
}

// PatchPod perform a direct patch update for the specified Pod.
func patchPod(kubeClient kubernetes.Interface, oldData *corev1.Pod, newData *corev1.Pod) (*corev1.Pod, error) {
	currentPodJSON, err := json.Marshal(oldData)
	if err != nil {
		return nil, err
	}

	updatedPodJSON, err := json.Marshal(newData)
	if err != nil {
		return nil, err
	}

	patchBytes, err := strategicpatch.CreateTwoWayMergePatch(currentPodJSON, updatedPodJSON, corev1.Pod{})
	if err != nil {
		return nil, err
	}
	klog.V(4).Infof("Patching Pod %q: %s", types.NamespacedName{Namespace: oldData.Namespace, Name: oldData.Name}, string(patchBytes))

	result, err := kubeClient.CoreV1().Pods(oldData.Namespace).Patch(oldData.Name, types.StrategicMergePatchType, patchBytes)
	if err != nil {
		return nil, apierrors.NewNotFound(v1alpha1.Resource("Pod"), "failed patching pod")
	}

	return result, nil
}

func (c *Controller) podListing(ndb *v1alpha1.Ndb) error {

	sel4ndb := labels.SelectorFromSet(ndb.GetLabels())
	pods, err := c.podLister.List(sel4ndb)
	if err != nil {
		return apierrors.NewNotFound(v1alpha1.Resource("Pod"), sel4ndb.String())
	}
	for _, pod := range pods {
		//klog.Infof("Ndb pod '%s/%s'", pod.Namespace, pod.Name)
		newPod := updatePodForTest(pod.DeepCopy())
		pod, err = patchPod(c.kubeclientset, pod, newPod)
		if err != nil {
			return apierrors.NewNotFound(v1alpha1.Resource("Pod"), "upgrade operator version: PatchPod failed")
		}

	}

	return nil
}

func (c *Controller) updateNdbStatus(ndb *v1alpha1.Ndb) error {

	// NEVER modify objects from the store. It's a read-only, local cache.
	// You can use DeepCopy() to make a deep copy of original object and modify this copy
	// Or create a copy manually for better performance

	// we already received a copy here

	updateErr := wait.ExponentialBackoff(retry.DefaultBackoff, func() (ok bool, err error) {

		klog.Infof("Updating ndb cluster status")

		ndb.Status.LastUpdate = metav1.NewTime(time.Now())
		ndb.Status.ProcessedGeneration = ndb.ObjectMeta.Generation

		// If the CustomResourceSubresources feature gate is not enabled,
		// we must use Update instead of UpdateStatus to update the Status block of the Ndb resource.
		// UpdateStatus will not allow changes to the Spec of the resource,
		// which is ideal for ensuring nothing other than resource status has been updated.
		//_, err = c.ndbclientset.NdbcontrollerV1alpha1().Ndbs(ndb.Namespace).Update(ndb)

		_, err = c.ndbclientset.MysqlV1alpha1().Ndbs(ndb.Namespace).UpdateStatus(ndb)
		if err == nil {
			return true, nil
		}
		if !errors.IsConflict(err) {
			return false, err
		}

		updated, err := c.ndbclientset.MysqlV1alpha1().Ndbs(ndb.Namespace).Get(ndb.Name, metav1.GetOptions{})
		if err != nil {
			klog.Errorf("failed to get Ndb %s/%s: %v", ndb.Namespace, ndb.Name, err)
			return false, err
		}
		ndb = updated.DeepCopy()
		return false, nil
	})

	if updateErr != nil {
		klog.Errorf("failed to update Ndb %s/%s: %v", ndb.Namespace, ndb.Name, updateErr)
		return updateErr
	}
	return nil
}

func (c *Controller) onDeleteNdb(ndb *v1alpha1.Ndb) {}

/*
	enqueueNdb takes a Ndb resource and converts it into a namespace/name
   	string which is then put onto the work queue. This method should *not* be
   	passed resources of any type other than Ndb.
*/
func (c *Controller) enqueueNdb(obj interface{}) {
	var key string
	var err error

	if key, err = cache.MetaNamespaceKeyFunc(obj); err != nil {
		utilruntime.HandleError(err)
		return
	}
	klog.Infof("Processing Ndb: %s", key)
	c.workqueue.Add(key)
}

/*
   handleObject will take any resource implementing metav1.Object and attempt
   to find the Ndb resource that 'owns' it. It does this by looking at the
   objects metadata.ownerReferences field for an appropriate OwnerReference.
   It then enqueues that Foo resource to be processed. If the object does not
   have an appropriate OwnerReference, it will simply be skipped.
*/
func (c *Controller) handleObject(obj interface{}) {
	var object metav1.Object
	var ok bool
	if object, ok = obj.(metav1.Object); !ok {
		tombstone, ok := obj.(cache.DeletedFinalStateUnknown)
		if !ok {
			utilruntime.HandleError(fmt.Errorf("error decoding object, invalid type"))
			return
		}
		object, ok = tombstone.Obj.(metav1.Object)
		if !ok {
			utilruntime.HandleError(fmt.Errorf("error decoding object tombstone, invalid type"))
			return
		}
		klog.V(4).Infof("Recovered deleted object '%s' from tombstone", object.GetName())
	}
	klog.Infof("Processing object: %s", object.GetName())
	if ownerRef := metav1.GetControllerOf(object); ownerRef != nil {
		// If this object is not owned by a Ndb, we should not do anything more
		// with it.
		if ownerRef.Kind != "Ndb" {
			return
		}

		ndb, err := c.ndbsLister.Ndbs(object.GetNamespace()).Get(ownerRef.Name)
		if err != nil {
			klog.Infof("ignoring orphaned object '%s' of ndb '%s'", object.GetSelfLink(), ownerRef.Name)
			return
		}

		klog.Infof("Ignoring object: %s", ndb.GetName())
		//c.enqueueNdb(ndb)
		return
	}
}<|MERGE_RESOLUTION|>--- conflicted
+++ resolved
@@ -575,7 +575,6 @@
 	}
 	defer api.Disconnect()
 
-	dataNodesRestarted := false
 	for replica := 0; replica < reduncanyLevel; replica++ {
 
 		restartIDs := []int{}
@@ -601,31 +600,13 @@
 				return errorWhileProcssing(err)
 			}
 
-<<<<<<< HEAD
 			// nodes started to stop - exit sync loop
 			return finishProcessing()
-=======
-			dataNodesRestarted = true
-			break
-
-		} else {
-			klog.Infof("All datanodes nodes in replica %d have desired config version %d", replica, wantedGeneration)
->>>>>>> ac93fae0
 		}
 
 		klog.Infof("All datanodes nodes in replica %d have desired config version %d", replica, wantedGeneration)
 	}
 
-<<<<<<< HEAD
-=======
-	if dataNodesRestarted {
-		// Data nodes were restarted
-		// Do not continue processing until they are all up
-		return requeueInSeconds(1)
-	}
-
-	// All data nodes run recent config. Continue processing.
->>>>>>> ac93fae0
 	return continueProcessing()
 }
 
@@ -847,25 +828,12 @@
 	resourceContext, err := resources.NewResourceContextFromConfiguration(configString)
 
 	// create the management stateful set if it doesn't exist
-<<<<<<< HEAD
-	if _, allExisted["datanodestatefulset"], err = c.ensureManagementServerStatefulSet(resourceContext, syncContext.ndb); err != nil {
-=======
-	if _, allExisted["mgmstatefulset"], err = c.ensureManagementServerStatefulSet(resourceContext, ndbobj); err != nil {
->>>>>>> ac93fae0
+	if _, allExisted["mgmstatefulset"], err = c.ensureManagementServerStatefulSet(resourceContext, syncContext.ndb); err != nil {
 		return nil, false, err
 	}
 
 	// create the data node stateful set if it doesn't exist
-<<<<<<< HEAD
-	if syncContext.dataNodeSfSet, allExisted["mgmstatefulset"], err = c.ensureDataNodeStatefulSet(resourceContext, syncContext.ndb); err != nil {
-=======
-	if _, allExisted["datanodestatefulset"], err = c.ensureDataNodeStatefulSet(resourceContext, ndbobj); err != nil {
-		return nil, false, err
-	}
-
-	// create the mysql deployment if it doesn't exist
-	if allExisted["mysqldeployment"], err = c.ensureMySQLServerDeployment(ndbobj); err != nil {
->>>>>>> ac93fae0
+	if syncContext.dataNodeSfSet, allExisted["datanodestatefulset"], err = c.ensureDataNodeStatefulSet(resourceContext, syncContext.ndb); err != nil {
 		return nil, false, err
 	}
 
@@ -1033,7 +1001,7 @@
 	// TODO: The Deployment should be scaled down and the MySQL Servers
 	//       shutdown before actually changing the Management config (or)
 	//       maybe the number of API nodes in config stays mostly static?
-	if sr = c.mysqldController.ReconcileDeployment(ndb); sr.finished() {
+	if sr := c.mysqldController.ReconcileDeployment(ndb); sr.finished() {
 		return sr.getError()
 	}
 
