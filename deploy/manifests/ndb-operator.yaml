---
apiVersion: apiextensions.k8s.io/v1
kind: CustomResourceDefinition
metadata:
    annotations:
        controller-gen.kubebuilder.io/version: v0.11.3
    name: ndbclusters.mysql.oracle.com
spec:
    group: mysql.oracle.com
    names:
        categories:
            - all
        kind: NdbCluster
        listKind: NdbClusterList
        plural: ndbclusters
        shortNames:
            - ndb
            - ndbc
        singular: ndbcluster
    scope: Namespaced
    versions:
        - additionalPrinterColumns:
            - description: Replica of the MySQL Cluster
              jsonPath: .spec.redundancyLevel
              name: Replica
              type: string
            - description: Number of ready MySQL Cluster Management Nodes
              jsonPath: .status.readyManagementNodes
              name: Management Nodes
              type: string
            - description: Number of ready MySQL Cluster Data Nodes
              jsonPath: .status.readyDataNodes
              name: Data Nodes
              type: string
            - description: Number of ready MySQL Servers
              jsonPath: .status.readyMySQLServers
              name: MySQL Servers
              type: string
            - description: Age of the NdbCluster resource
              jsonPath: .metadata.creationTimestamp
              name: Age
              type: date
            - description: Indicates if the MySQL Cluster configuration is up-to-date with the spec specified in the NdbCluster resource
              jsonPath: .status.conditions[?(@.type=='UpToDate')].status
              name: Up-To-Date
              type: string
          name: v1
          schema:
            openAPIV3Schema:
                description: NdbCluster is the Schema for the Ndb CRD API
                properties:
                    apiVersion:
                        description: 'APIVersion defines the versioned schema of this representation of an object. Servers should convert recognized schemas to the latest internal value, and may reject unrecognized values. More info: https://git.k8s.io/community/contributors/devel/sig-architecture/api-conventions.md#resources'
                        type: string
                    kind:
                        description: 'Kind is a string value representing the REST resource this object represents. Servers may infer this from the endpoint the client submits requests to. Cannot be updated. In CamelCase. More info: https://git.k8s.io/community/contributors/devel/sig-architecture/api-conventions.md#types-kinds'
                        type: string
                    metadata:
                        type: object
                    spec:
                        description: The desired state of a MySQL NDB Cluster.
                        properties:
                            dataNode:
                                description: DataNode specifies the configuration of the data node running in MySQL Cluster.
                                properties:
                                    config:
                                        additionalProperties:
                                            anyOf:
                                                - type: integer
                                                - type: string
                                            x-kubernetes-int-or-string: true
                                        description: "Config is a map of default MySQL Cluster Data node configurations. \n More info : https://dev.mysql.com/doc/refman/8.0/en/mysql-cluster-params-ndbd.html"
                                        type: object
                                    ndbPodSpec:
                                        description: NdbPodSpec contains a subset of PodSpec fields which when set will be copied into to the podSpec of Data node's statefulset definition.
                                        properties:
                                            affinity:
                                                description: If specified, the pod's scheduling constraints
                                                properties:
                                                    nodeAffinity:
                                                        description: Describes node affinity scheduling rules for the pod.
                                                        properties:
                                                            preferredDuringSchedulingIgnoredDuringExecution:
                                                                description: The scheduler will prefer to schedule pods to nodes that satisfy the affinity expressions specified by this field, but it may choose a node that violates one or more of the expressions. The node that is most preferred is the one with the greatest sum of weights, i.e. for each node that meets all of the scheduling requirements (resource request, requiredDuringScheduling affinity expressions, etc.), compute a sum by iterating through the elements of this field and adding "weight" to the sum if the node matches the corresponding matchExpressions; the node(s) with the highest sum are the most preferred.
                                                                items:
                                                                    description: An empty preferred scheduling term matches all objects with implicit weight 0 (i.e. it's a no-op). A null preferred scheduling term matches no objects (i.e. is also a no-op).
                                                                    properties:
                                                                        preference:
                                                                            description: A node selector term, associated with the corresponding weight.
                                                                            properties:
                                                                                matchExpressions:
                                                                                    description: A list of node selector requirements by node's labels.
                                                                                    items:
                                                                                        description: A node selector requirement is a selector that contains values, a key, and an operator that relates the key and values.
                                                                                        properties:
                                                                                            key:
                                                                                                description: The label key that the selector applies to.
                                                                                                type: string
                                                                                            operator:
                                                                                                description: Represents a key's relationship to a set of values. Valid operators are In, NotIn, Exists, DoesNotExist. Gt, and Lt.
                                                                                                type: string
                                                                                            values:
                                                                                                description: An array of string values. If the operator is In or NotIn, the values array must be non-empty. If the operator is Exists or DoesNotExist, the values array must be empty. If the operator is Gt or Lt, the values array must have a single element, which will be interpreted as an integer. This array is replaced during a strategic merge patch.
                                                                                                items:
                                                                                                    type: string
                                                                                                type: array
                                                                                        required:
                                                                                            - key
                                                                                            - operator
                                                                                        type: object
                                                                                    type: array
                                                                                matchFields:
                                                                                    description: A list of node selector requirements by node's fields.
                                                                                    items:
                                                                                        description: A node selector requirement is a selector that contains values, a key, and an operator that relates the key and values.
                                                                                        properties:
                                                                                            key:
                                                                                                description: The label key that the selector applies to.
                                                                                                type: string
                                                                                            operator:
                                                                                                description: Represents a key's relationship to a set of values. Valid operators are In, NotIn, Exists, DoesNotExist. Gt, and Lt.
                                                                                                type: string
                                                                                            values:
                                                                                                description: An array of string values. If the operator is In or NotIn, the values array must be non-empty. If the operator is Exists or DoesNotExist, the values array must be empty. If the operator is Gt or Lt, the values array must have a single element, which will be interpreted as an integer. This array is replaced during a strategic merge patch.
                                                                                                items:
                                                                                                    type: string
                                                                                                type: array
                                                                                        required:
                                                                                            - key
                                                                                            - operator
                                                                                        type: object
                                                                                    type: array
                                                                            type: object
                                                                            x-kubernetes-map-type: atomic
                                                                        weight:
                                                                            description: Weight associated with matching the corresponding nodeSelectorTerm, in the range 1-100.
                                                                            format: int32
                                                                            type: integer
                                                                    required:
                                                                        - preference
                                                                        - weight
                                                                    type: object
                                                                type: array
                                                            requiredDuringSchedulingIgnoredDuringExecution:
                                                                description: If the affinity requirements specified by this field are not met at scheduling time, the pod will not be scheduled onto the node. If the affinity requirements specified by this field cease to be met at some point during pod execution (e.g. due to an update), the system may or may not try to eventually evict the pod from its node.
                                                                properties:
                                                                    nodeSelectorTerms:
                                                                        description: Required. A list of node selector terms. The terms are ORed.
                                                                        items:
                                                                            description: A null or empty node selector term matches no objects. The requirements of them are ANDed. The TopologySelectorTerm type implements a subset of the NodeSelectorTerm.
                                                                            properties:
                                                                                matchExpressions:
                                                                                    description: A list of node selector requirements by node's labels.
                                                                                    items:
                                                                                        description: A node selector requirement is a selector that contains values, a key, and an operator that relates the key and values.
                                                                                        properties:
                                                                                            key:
                                                                                                description: The label key that the selector applies to.
                                                                                                type: string
                                                                                            operator:
                                                                                                description: Represents a key's relationship to a set of values. Valid operators are In, NotIn, Exists, DoesNotExist. Gt, and Lt.
                                                                                                type: string
                                                                                            values:
                                                                                                description: An array of string values. If the operator is In or NotIn, the values array must be non-empty. If the operator is Exists or DoesNotExist, the values array must be empty. If the operator is Gt or Lt, the values array must have a single element, which will be interpreted as an integer. This array is replaced during a strategic merge patch.
                                                                                                items:
                                                                                                    type: string
                                                                                                type: array
                                                                                        required:
                                                                                            - key
                                                                                            - operator
                                                                                        type: object
                                                                                    type: array
                                                                                matchFields:
                                                                                    description: A list of node selector requirements by node's fields.
                                                                                    items:
                                                                                        description: A node selector requirement is a selector that contains values, a key, and an operator that relates the key and values.
                                                                                        properties:
                                                                                            key:
                                                                                                description: The label key that the selector applies to.
                                                                                                type: string
                                                                                            operator:
                                                                                                description: Represents a key's relationship to a set of values. Valid operators are In, NotIn, Exists, DoesNotExist. Gt, and Lt.
                                                                                                type: string
                                                                                            values:
                                                                                                description: An array of string values. If the operator is In or NotIn, the values array must be non-empty. If the operator is Exists or DoesNotExist, the values array must be empty. If the operator is Gt or Lt, the values array must have a single element, which will be interpreted as an integer. This array is replaced during a strategic merge patch.
                                                                                                items:
                                                                                                    type: string
                                                                                                type: array
                                                                                        required:
                                                                                            - key
                                                                                            - operator
                                                                                        type: object
                                                                                    type: array
                                                                            type: object
                                                                            x-kubernetes-map-type: atomic
                                                                        type: array
                                                                required:
                                                                    - nodeSelectorTerms
                                                                type: object
                                                                x-kubernetes-map-type: atomic
                                                        type: object
                                                    podAffinity:
                                                        description: Describes pod affinity scheduling rules (e.g. co-locate this pod in the same node, zone, etc. as some other pod(s)).
                                                        properties:
                                                            preferredDuringSchedulingIgnoredDuringExecution:
                                                                description: The scheduler will prefer to schedule pods to nodes that satisfy the affinity expressions specified by this field, but it may choose a node that violates one or more of the expressions. The node that is most preferred is the one with the greatest sum of weights, i.e. for each node that meets all of the scheduling requirements (resource request, requiredDuringScheduling affinity expressions, etc.), compute a sum by iterating through the elements of this field and adding "weight" to the sum if the node has pods which matches the corresponding podAffinityTerm; the node(s) with the highest sum are the most preferred.
                                                                items:
                                                                    description: The weights of all of the matched WeightedPodAffinityTerm fields are added per-node to find the most preferred node(s)
                                                                    properties:
                                                                        podAffinityTerm:
                                                                            description: Required. A pod affinity term, associated with the corresponding weight.
                                                                            properties:
                                                                                labelSelector:
                                                                                    description: A label query over a set of resources, in this case pods.
                                                                                    properties:
                                                                                        matchExpressions:
                                                                                            description: matchExpressions is a list of label selector requirements. The requirements are ANDed.
                                                                                            items:
                                                                                                description: A label selector requirement is a selector that contains values, a key, and an operator that relates the key and values.
                                                                                                properties:
                                                                                                    key:
                                                                                                        description: key is the label key that the selector applies to.
                                                                                                        type: string
                                                                                                    operator:
                                                                                                        description: operator represents a key's relationship to a set of values. Valid operators are In, NotIn, Exists and DoesNotExist.
                                                                                                        type: string
                                                                                                    values:
                                                                                                        description: values is an array of string values. If the operator is In or NotIn, the values array must be non-empty. If the operator is Exists or DoesNotExist, the values array must be empty. This array is replaced during a strategic merge patch.
                                                                                                        items:
                                                                                                            type: string
                                                                                                        type: array
                                                                                                required:
                                                                                                    - key
                                                                                                    - operator
                                                                                                type: object
                                                                                            type: array
                                                                                        matchLabels:
                                                                                            additionalProperties:
                                                                                                type: string
                                                                                            description: matchLabels is a map of {key,value} pairs. A single {key,value} in the matchLabels map is equivalent to an element of matchExpressions, whose key field is "key", the operator is "In", and the values array contains only "value". The requirements are ANDed.
                                                                                            type: object
                                                                                    type: object
                                                                                    x-kubernetes-map-type: atomic
                                                                                namespaceSelector:
                                                                                    description: A label query over the set of namespaces that the term applies to. The term is applied to the union of the namespaces selected by this field and the ones listed in the namespaces field. null selector and null or empty namespaces list means "this pod's namespace". An empty selector ({}) matches all namespaces.
                                                                                    properties:
                                                                                        matchExpressions:
                                                                                            description: matchExpressions is a list of label selector requirements. The requirements are ANDed.
                                                                                            items:
                                                                                                description: A label selector requirement is a selector that contains values, a key, and an operator that relates the key and values.
                                                                                                properties:
                                                                                                    key:
                                                                                                        description: key is the label key that the selector applies to.
                                                                                                        type: string
                                                                                                    operator:
                                                                                                        description: operator represents a key's relationship to a set of values. Valid operators are In, NotIn, Exists and DoesNotExist.
                                                                                                        type: string
                                                                                                    values:
                                                                                                        description: values is an array of string values. If the operator is In or NotIn, the values array must be non-empty. If the operator is Exists or DoesNotExist, the values array must be empty. This array is replaced during a strategic merge patch.
                                                                                                        items:
                                                                                                            type: string
                                                                                                        type: array
                                                                                                required:
                                                                                                    - key
                                                                                                    - operator
                                                                                                type: object
                                                                                            type: array
                                                                                        matchLabels:
                                                                                            additionalProperties:
                                                                                                type: string
                                                                                            description: matchLabels is a map of {key,value} pairs. A single {key,value} in the matchLabels map is equivalent to an element of matchExpressions, whose key field is "key", the operator is "In", and the values array contains only "value". The requirements are ANDed.
                                                                                            type: object
                                                                                    type: object
                                                                                    x-kubernetes-map-type: atomic
                                                                                namespaces:
                                                                                    description: namespaces specifies a static list of namespace names that the term applies to. The term is applied to the union of the namespaces listed in this field and the ones selected by namespaceSelector. null or empty namespaces list and null namespaceSelector means "this pod's namespace".
                                                                                    items:
                                                                                        type: string
                                                                                    type: array
                                                                                topologyKey:
                                                                                    description: This pod should be co-located (affinity) or not co-located (anti-affinity) with the pods matching the labelSelector in the specified namespaces, where co-located is defined as running on a node whose value of the label with key topologyKey matches that of any node on which any of the selected pods is running. Empty topologyKey is not allowed.
                                                                                    type: string
                                                                            required:
                                                                                - topologyKey
                                                                            type: object
                                                                        weight:
                                                                            description: weight associated with matching the corresponding podAffinityTerm, in the range 1-100.
                                                                            format: int32
                                                                            type: integer
                                                                    required:
                                                                        - podAffinityTerm
                                                                        - weight
                                                                    type: object
                                                                type: array
                                                            requiredDuringSchedulingIgnoredDuringExecution:
                                                                description: If the affinity requirements specified by this field are not met at scheduling time, the pod will not be scheduled onto the node. If the affinity requirements specified by this field cease to be met at some point during pod execution (e.g. due to a pod label update), the system may or may not try to eventually evict the pod from its node. When there are multiple elements, the lists of nodes corresponding to each podAffinityTerm are intersected, i.e. all terms must be satisfied.
                                                                items:
                                                                    description: Defines a set of pods (namely those matching the labelSelector relative to the given namespace(s)) that this pod should be co-located (affinity) or not co-located (anti-affinity) with, where co-located is defined as running on a node whose value of the label with key <topologyKey> matches that of any node on which a pod of the set of pods is running
                                                                    properties:
                                                                        labelSelector:
                                                                            description: A label query over a set of resources, in this case pods.
                                                                            properties:
                                                                                matchExpressions:
                                                                                    description: matchExpressions is a list of label selector requirements. The requirements are ANDed.
                                                                                    items:
                                                                                        description: A label selector requirement is a selector that contains values, a key, and an operator that relates the key and values.
                                                                                        properties:
                                                                                            key:
                                                                                                description: key is the label key that the selector applies to.
                                                                                                type: string
                                                                                            operator:
                                                                                                description: operator represents a key's relationship to a set of values. Valid operators are In, NotIn, Exists and DoesNotExist.
                                                                                                type: string
                                                                                            values:
                                                                                                description: values is an array of string values. If the operator is In or NotIn, the values array must be non-empty. If the operator is Exists or DoesNotExist, the values array must be empty. This array is replaced during a strategic merge patch.
                                                                                                items:
                                                                                                    type: string
                                                                                                type: array
                                                                                        required:
                                                                                            - key
                                                                                            - operator
                                                                                        type: object
                                                                                    type: array
                                                                                matchLabels:
                                                                                    additionalProperties:
                                                                                        type: string
                                                                                    description: matchLabels is a map of {key,value} pairs. A single {key,value} in the matchLabels map is equivalent to an element of matchExpressions, whose key field is "key", the operator is "In", and the values array contains only "value". The requirements are ANDed.
                                                                                    type: object
                                                                            type: object
                                                                            x-kubernetes-map-type: atomic
                                                                        namespaceSelector:
                                                                            description: A label query over the set of namespaces that the term applies to. The term is applied to the union of the namespaces selected by this field and the ones listed in the namespaces field. null selector and null or empty namespaces list means "this pod's namespace". An empty selector ({}) matches all namespaces.
                                                                            properties:
                                                                                matchExpressions:
                                                                                    description: matchExpressions is a list of label selector requirements. The requirements are ANDed.
                                                                                    items:
                                                                                        description: A label selector requirement is a selector that contains values, a key, and an operator that relates the key and values.
                                                                                        properties:
                                                                                            key:
                                                                                                description: key is the label key that the selector applies to.
                                                                                                type: string
                                                                                            operator:
                                                                                                description: operator represents a key's relationship to a set of values. Valid operators are In, NotIn, Exists and DoesNotExist.
                                                                                                type: string
                                                                                            values:
                                                                                                description: values is an array of string values. If the operator is In or NotIn, the values array must be non-empty. If the operator is Exists or DoesNotExist, the values array must be empty. This array is replaced during a strategic merge patch.
                                                                                                items:
                                                                                                    type: string
                                                                                                type: array
                                                                                        required:
                                                                                            - key
                                                                                            - operator
                                                                                        type: object
                                                                                    type: array
                                                                                matchLabels:
                                                                                    additionalProperties:
                                                                                        type: string
                                                                                    description: matchLabels is a map of {key,value} pairs. A single {key,value} in the matchLabels map is equivalent to an element of matchExpressions, whose key field is "key", the operator is "In", and the values array contains only "value". The requirements are ANDed.
                                                                                    type: object
                                                                            type: object
                                                                            x-kubernetes-map-type: atomic
                                                                        namespaces:
                                                                            description: namespaces specifies a static list of namespace names that the term applies to. The term is applied to the union of the namespaces listed in this field and the ones selected by namespaceSelector. null or empty namespaces list and null namespaceSelector means "this pod's namespace".
                                                                            items:
                                                                                type: string
                                                                            type: array
                                                                        topologyKey:
                                                                            description: This pod should be co-located (affinity) or not co-located (anti-affinity) with the pods matching the labelSelector in the specified namespaces, where co-located is defined as running on a node whose value of the label with key topologyKey matches that of any node on which any of the selected pods is running. Empty topologyKey is not allowed.
                                                                            type: string
                                                                    required:
                                                                        - topologyKey
                                                                    type: object
                                                                type: array
                                                        type: object
                                                    podAntiAffinity:
                                                        description: Describes pod anti-affinity scheduling rules (e.g. avoid putting this pod in the same node, zone, etc. as some other pod(s)).
                                                        properties:
                                                            preferredDuringSchedulingIgnoredDuringExecution:
                                                                description: The scheduler will prefer to schedule pods to nodes that satisfy the anti-affinity expressions specified by this field, but it may choose a node that violates one or more of the expressions. The node that is most preferred is the one with the greatest sum of weights, i.e. for each node that meets all of the scheduling requirements (resource request, requiredDuringScheduling anti-affinity expressions, etc.), compute a sum by iterating through the elements of this field and adding "weight" to the sum if the node has pods which matches the corresponding podAffinityTerm; the node(s) with the highest sum are the most preferred.
                                                                items:
                                                                    description: The weights of all of the matched WeightedPodAffinityTerm fields are added per-node to find the most preferred node(s)
                                                                    properties:
                                                                        podAffinityTerm:
                                                                            description: Required. A pod affinity term, associated with the corresponding weight.
                                                                            properties:
                                                                                labelSelector:
                                                                                    description: A label query over a set of resources, in this case pods.
                                                                                    properties:
                                                                                        matchExpressions:
                                                                                            description: matchExpressions is a list of label selector requirements. The requirements are ANDed.
                                                                                            items:
                                                                                                description: A label selector requirement is a selector that contains values, a key, and an operator that relates the key and values.
                                                                                                properties:
                                                                                                    key:
                                                                                                        description: key is the label key that the selector applies to.
                                                                                                        type: string
                                                                                                    operator:
                                                                                                        description: operator represents a key's relationship to a set of values. Valid operators are In, NotIn, Exists and DoesNotExist.
                                                                                                        type: string
                                                                                                    values:
                                                                                                        description: values is an array of string values. If the operator is In or NotIn, the values array must be non-empty. If the operator is Exists or DoesNotExist, the values array must be empty. This array is replaced during a strategic merge patch.
                                                                                                        items:
                                                                                                            type: string
                                                                                                        type: array
                                                                                                required:
                                                                                                    - key
                                                                                                    - operator
                                                                                                type: object
                                                                                            type: array
                                                                                        matchLabels:
                                                                                            additionalProperties:
                                                                                                type: string
                                                                                            description: matchLabels is a map of {key,value} pairs. A single {key,value} in the matchLabels map is equivalent to an element of matchExpressions, whose key field is "key", the operator is "In", and the values array contains only "value". The requirements are ANDed.
                                                                                            type: object
                                                                                    type: object
                                                                                    x-kubernetes-map-type: atomic
                                                                                namespaceSelector:
                                                                                    description: A label query over the set of namespaces that the term applies to. The term is applied to the union of the namespaces selected by this field and the ones listed in the namespaces field. null selector and null or empty namespaces list means "this pod's namespace". An empty selector ({}) matches all namespaces.
                                                                                    properties:
                                                                                        matchExpressions:
                                                                                            description: matchExpressions is a list of label selector requirements. The requirements are ANDed.
                                                                                            items:
                                                                                                description: A label selector requirement is a selector that contains values, a key, and an operator that relates the key and values.
                                                                                                properties:
                                                                                                    key:
                                                                                                        description: key is the label key that the selector applies to.
                                                                                                        type: string
                                                                                                    operator:
                                                                                                        description: operator represents a key's relationship to a set of values. Valid operators are In, NotIn, Exists and DoesNotExist.
                                                                                                        type: string
                                                                                                    values:
                                                                                                        description: values is an array of string values. If the operator is In or NotIn, the values array must be non-empty. If the operator is Exists or DoesNotExist, the values array must be empty. This array is replaced during a strategic merge patch.
                                                                                                        items:
                                                                                                            type: string
                                                                                                        type: array
                                                                                                required:
                                                                                                    - key
                                                                                                    - operator
                                                                                                type: object
                                                                                            type: array
                                                                                        matchLabels:
                                                                                            additionalProperties:
                                                                                                type: string
                                                                                            description: matchLabels is a map of {key,value} pairs. A single {key,value} in the matchLabels map is equivalent to an element of matchExpressions, whose key field is "key", the operator is "In", and the values array contains only "value". The requirements are ANDed.
                                                                                            type: object
                                                                                    type: object
                                                                                    x-kubernetes-map-type: atomic
                                                                                namespaces:
                                                                                    description: namespaces specifies a static list of namespace names that the term applies to. The term is applied to the union of the namespaces listed in this field and the ones selected by namespaceSelector. null or empty namespaces list and null namespaceSelector means "this pod's namespace".
                                                                                    items:
                                                                                        type: string
                                                                                    type: array
                                                                                topologyKey:
                                                                                    description: This pod should be co-located (affinity) or not co-located (anti-affinity) with the pods matching the labelSelector in the specified namespaces, where co-located is defined as running on a node whose value of the label with key topologyKey matches that of any node on which any of the selected pods is running. Empty topologyKey is not allowed.
                                                                                    type: string
                                                                            required:
                                                                                - topologyKey
                                                                            type: object
                                                                        weight:
                                                                            description: weight associated with matching the corresponding podAffinityTerm, in the range 1-100.
                                                                            format: int32
                                                                            type: integer
                                                                    required:
                                                                        - podAffinityTerm
                                                                        - weight
                                                                    type: object
                                                                type: array
                                                            requiredDuringSchedulingIgnoredDuringExecution:
                                                                description: If the anti-affinity requirements specified by this field are not met at scheduling time, the pod will not be scheduled onto the node. If the anti-affinity requirements specified by this field cease to be met at some point during pod execution (e.g. due to a pod label update), the system may or may not try to eventually evict the pod from its node. When there are multiple elements, the lists of nodes corresponding to each podAffinityTerm are intersected, i.e. all terms must be satisfied.
                                                                items:
                                                                    description: Defines a set of pods (namely those matching the labelSelector relative to the given namespace(s)) that this pod should be co-located (affinity) or not co-located (anti-affinity) with, where co-located is defined as running on a node whose value of the label with key <topologyKey> matches that of any node on which a pod of the set of pods is running
                                                                    properties:
                                                                        labelSelector:
                                                                            description: A label query over a set of resources, in this case pods.
                                                                            properties:
                                                                                matchExpressions:
                                                                                    description: matchExpressions is a list of label selector requirements. The requirements are ANDed.
                                                                                    items:
                                                                                        description: A label selector requirement is a selector that contains values, a key, and an operator that relates the key and values.
                                                                                        properties:
                                                                                            key:
                                                                                                description: key is the label key that the selector applies to.
                                                                                                type: string
                                                                                            operator:
                                                                                                description: operator represents a key's relationship to a set of values. Valid operators are In, NotIn, Exists and DoesNotExist.
                                                                                                type: string
                                                                                            values:
                                                                                                description: values is an array of string values. If the operator is In or NotIn, the values array must be non-empty. If the operator is Exists or DoesNotExist, the values array must be empty. This array is replaced during a strategic merge patch.
                                                                                                items:
                                                                                                    type: string
                                                                                                type: array
                                                                                        required:
                                                                                            - key
                                                                                            - operator
                                                                                        type: object
                                                                                    type: array
                                                                                matchLabels:
                                                                                    additionalProperties:
                                                                                        type: string
                                                                                    description: matchLabels is a map of {key,value} pairs. A single {key,value} in the matchLabels map is equivalent to an element of matchExpressions, whose key field is "key", the operator is "In", and the values array contains only "value". The requirements are ANDed.
                                                                                    type: object
                                                                            type: object
                                                                            x-kubernetes-map-type: atomic
                                                                        namespaceSelector:
                                                                            description: A label query over the set of namespaces that the term applies to. The term is applied to the union of the namespaces selected by this field and the ones listed in the namespaces field. null selector and null or empty namespaces list means "this pod's namespace". An empty selector ({}) matches all namespaces.
                                                                            properties:
                                                                                matchExpressions:
                                                                                    description: matchExpressions is a list of label selector requirements. The requirements are ANDed.
                                                                                    items:
                                                                                        description: A label selector requirement is a selector that contains values, a key, and an operator that relates the key and values.
                                                                                        properties:
                                                                                            key:
                                                                                                description: key is the label key that the selector applies to.
                                                                                                type: string
                                                                                            operator:
                                                                                                description: operator represents a key's relationship to a set of values. Valid operators are In, NotIn, Exists and DoesNotExist.
                                                                                                type: string
                                                                                            values:
                                                                                                description: values is an array of string values. If the operator is In or NotIn, the values array must be non-empty. If the operator is Exists or DoesNotExist, the values array must be empty. This array is replaced during a strategic merge patch.
                                                                                                items:
                                                                                                    type: string
                                                                                                type: array
                                                                                        required:
                                                                                            - key
                                                                                            - operator
                                                                                        type: object
                                                                                    type: array
                                                                                matchLabels:
                                                                                    additionalProperties:
                                                                                        type: string
                                                                                    description: matchLabels is a map of {key,value} pairs. A single {key,value} in the matchLabels map is equivalent to an element of matchExpressions, whose key field is "key", the operator is "In", and the values array contains only "value". The requirements are ANDed.
                                                                                    type: object
                                                                            type: object
                                                                            x-kubernetes-map-type: atomic
                                                                        namespaces:
                                                                            description: namespaces specifies a static list of namespace names that the term applies to. The term is applied to the union of the namespaces listed in this field and the ones selected by namespaceSelector. null or empty namespaces list and null namespaceSelector means "this pod's namespace".
                                                                            items:
                                                                                type: string
                                                                            type: array
                                                                        topologyKey:
                                                                            description: This pod should be co-located (affinity) or not co-located (anti-affinity) with the pods matching the labelSelector in the specified namespaces, where co-located is defined as running on a node whose value of the label with key topologyKey matches that of any node on which any of the selected pods is running. Empty topologyKey is not allowed.
                                                                            type: string
                                                                    required:
                                                                        - topologyKey
                                                                    type: object
                                                                type: array
                                                        type: object
                                                type: object
                                            nodeSelector:
                                                additionalProperties:
                                                    type: string
                                                description: "NodeSelector is a selector which must be true for the pod to fit on a node. Selector which must match a node's labels for the pod to be scheduled on that node. \n More info: https://kubernetes.io/docs/concepts/scheduling-eviction/assign-pod-node/#nodeselector"
                                                type: object
                                            resources:
                                                description: "Total compute Resources required by this pod. Cannot be updated. \n More info: https://kubernetes.io/docs/concepts/configuration/manage-compute-resources-container/"
                                                properties:
                                                    claims:
                                                        description: "Claims lists the names of resources, defined in spec.resourceClaims, that are used by this container. \n This is an alpha field and requires enabling the DynamicResourceAllocation feature gate. \n This field is immutable."
                                                        items:
                                                            description: ResourceClaim references one entry in PodSpec.ResourceClaims.
                                                            properties:
                                                                name:
                                                                    description: Name must match the name of one entry in pod.spec.resourceClaims of the Pod where this field is used. It makes that resource available inside a container.
                                                                    type: string
                                                            required:
                                                                - name
                                                            type: object
                                                        type: array
                                                        x-kubernetes-list-map-keys:
                                                            - name
                                                        x-kubernetes-list-type: map
                                                    limits:
                                                        additionalProperties:
                                                            anyOf:
                                                                - type: integer
                                                                - type: string
                                                            pattern: ^(\+|-)?(([0-9]+(\.[0-9]*)?)|(\.[0-9]+))(([KMGTPE]i)|[numkMGTPE]|([eE](\+|-)?(([0-9]+(\.[0-9]*)?)|(\.[0-9]+))))?$
                                                            x-kubernetes-int-or-string: true
                                                        description: 'Limits describes the maximum amount of compute resources allowed. More info: https://kubernetes.io/docs/concepts/configuration/manage-resources-containers/'
                                                        type: object
                                                    requests:
                                                        additionalProperties:
                                                            anyOf:
                                                                - type: integer
                                                                - type: string
                                                            pattern: ^(\+|-)?(([0-9]+(\.[0-9]*)?)|(\.[0-9]+))(([KMGTPE]i)|[numkMGTPE]|([eE](\+|-)?(([0-9]+(\.[0-9]*)?)|(\.[0-9]+))))?$
                                                            x-kubernetes-int-or-string: true
                                                        description: 'Requests describes the minimum amount of compute resources required. If Requests is omitted for a container, it defaults to Limits if that is explicitly specified, otherwise to an implementation-defined value. More info: https://kubernetes.io/docs/concepts/configuration/manage-resources-containers/'
                                                        type: object
                                                type: object
                                            schedulerName:
                                                description: If specified, the pod will be dispatched by specified scheduler. If not specified, the pod will be dispatched by default scheduler.
                                                type: string
                                            tolerations:
                                                description: If specified, the pod's tolerations.
                                                items:
                                                    description: The pod this Toleration is attached to tolerates any taint that matches the triple <key,value,effect> using the matching operator <operator>.
                                                    properties:
                                                        effect:
                                                            description: Effect indicates the taint effect to match. Empty means match all taint effects. When specified, allowed values are NoSchedule, PreferNoSchedule and NoExecute.
                                                            type: string
                                                        key:
                                                            description: Key is the taint key that the toleration applies to. Empty means match all taint keys. If the key is empty, operator must be Exists; this combination means to match all values and all keys.
                                                            type: string
                                                        operator:
                                                            description: Operator represents a key's relationship to the value. Valid operators are Exists and Equal. Defaults to Equal. Exists is equivalent to wildcard for value, so that a pod can tolerate all taints of a particular category.
                                                            type: string
                                                        tolerationSeconds:
                                                            description: TolerationSeconds represents the period of time the toleration (which must be of effect NoExecute, otherwise this field is ignored) tolerates the taint. By default, it is not set, which means tolerate the taint forever (do not evict). Zero and negative values will be treated as 0 (evict immediately) by the system.
                                                            format: int64
                                                            type: integer
                                                        value:
                                                            description: Value is the taint value the toleration matches to. If the operator is Exists, the value should be empty, otherwise just a regular string.
                                                            type: string
                                                    type: object
                                                type: array
                                        type: object
                                    nodeCount:
                                        description: The total number of data nodes in MySQL Cluster. The node count needs to be a multiple of the redundancyLevel. A maximum of 144 data nodes are allowed to run in a single MySQL Cluster.
                                        format: int32
                                        maximum: 144
                                        minimum: 1
                                        type: integer
                                    pvcSpec:
                                        description: PVCSpec is the PersistentVolumeClaimSpec to be used as the VolumeClaimTemplate of the data node statefulset. A PVC will be created for each data node by the statefulset controller and will be loaded into the data node pod and the container.
                                        properties:
                                            accessModes:
                                                description: 'accessModes contains the desired access modes the volume should have. More info: https://kubernetes.io/docs/concepts/storage/persistent-volumes#access-modes-1'
                                                items:
                                                    type: string
                                                type: array
                                            dataSource:
                                                description: 'dataSource field can be used to specify either: * An existing VolumeSnapshot object (snapshot.storage.k8s.io/VolumeSnapshot) * An existing PVC (PersistentVolumeClaim) If the provisioner or an external controller can support the specified data source, it will create a new volume based on the contents of the specified data source. When the AnyVolumeDataSource feature gate is enabled, dataSource contents will be copied to dataSourceRef, and dataSourceRef contents will be copied to dataSource when dataSourceRef.namespace is not specified. If the namespace is specified, then dataSourceRef will not be copied to dataSource.'
                                                properties:
                                                    apiGroup:
                                                        description: APIGroup is the group for the resource being referenced. If APIGroup is not specified, the specified Kind must be in the core API group. For any other third-party types, APIGroup is required.
                                                        type: string
                                                    kind:
                                                        description: Kind is the type of resource being referenced
                                                        type: string
                                                    name:
                                                        description: Name is the name of resource being referenced
                                                        type: string
                                                required:
                                                    - kind
                                                    - name
                                                type: object
                                                x-kubernetes-map-type: atomic
                                            dataSourceRef:
                                                description: 'dataSourceRef specifies the object from which to populate the volume with data, if a non-empty volume is desired. This may be any object from a non-empty API group (non core object) or a PersistentVolumeClaim object. When this field is specified, volume binding will only succeed if the type of the specified object matches some installed volume populator or dynamic provisioner. This field will replace the functionality of the dataSource field and as such if both fields are non-empty, they must have the same value. For backwards compatibility, when namespace isn''t specified in dataSourceRef, both fields (dataSource and dataSourceRef) will be set to the same value automatically if one of them is empty and the other is non-empty. When namespace is specified in dataSourceRef, dataSource isn''t set to the same value and must be empty. There are three important differences between dataSource and dataSourceRef: * While dataSource only allows two specific types of objects, dataSourceRef allows any non-core object, as well as PersistentVolumeClaim objects. * While dataSource ignores disallowed values (dropping them), dataSourceRef preserves all values, and generates an error if a disallowed value is specified. * While dataSource only allows local objects, dataSourceRef allows objects in any namespaces. (Beta) Using this field requires the AnyVolumeDataSource feature gate to be enabled. (Alpha) Using the namespace field of dataSourceRef requires the CrossNamespaceVolumeDataSource feature gate to be enabled.'
                                                properties:
                                                    apiGroup:
                                                        description: APIGroup is the group for the resource being referenced. If APIGroup is not specified, the specified Kind must be in the core API group. For any other third-party types, APIGroup is required.
                                                        type: string
                                                    kind:
                                                        description: Kind is the type of resource being referenced
                                                        type: string
                                                    name:
                                                        description: Name is the name of resource being referenced
                                                        type: string
                                                    namespace:
                                                        description: Namespace is the namespace of resource being referenced Note that when a namespace is specified, a gateway.networking.k8s.io/ReferenceGrant object is required in the referent namespace to allow that namespace's owner to accept the reference. See the ReferenceGrant documentation for details. (Alpha) This field requires the CrossNamespaceVolumeDataSource feature gate to be enabled.
                                                        type: string
                                                required:
                                                    - kind
                                                    - name
                                                type: object
                                            resources:
                                                description: 'resources represents the minimum resources the volume should have. If RecoverVolumeExpansionFailure feature is enabled users are allowed to specify resource requirements that are lower than previous value but must still be higher than capacity recorded in the status field of the claim. More info: https://kubernetes.io/docs/concepts/storage/persistent-volumes#resources'
                                                properties:
                                                    claims:
                                                        description: "Claims lists the names of resources, defined in spec.resourceClaims, that are used by this container. \n This is an alpha field and requires enabling the DynamicResourceAllocation feature gate. \n This field is immutable."
                                                        items:
                                                            description: ResourceClaim references one entry in PodSpec.ResourceClaims.
                                                            properties:
                                                                name:
                                                                    description: Name must match the name of one entry in pod.spec.resourceClaims of the Pod where this field is used. It makes that resource available inside a container.
                                                                    type: string
                                                            required:
                                                                - name
                                                            type: object
                                                        type: array
                                                        x-kubernetes-list-map-keys:
                                                            - name
                                                        x-kubernetes-list-type: map
                                                    limits:
                                                        additionalProperties:
                                                            anyOf:
                                                                - type: integer
                                                                - type: string
                                                            pattern: ^(\+|-)?(([0-9]+(\.[0-9]*)?)|(\.[0-9]+))(([KMGTPE]i)|[numkMGTPE]|([eE](\+|-)?(([0-9]+(\.[0-9]*)?)|(\.[0-9]+))))?$
                                                            x-kubernetes-int-or-string: true
                                                        description: 'Limits describes the maximum amount of compute resources allowed. More info: https://kubernetes.io/docs/concepts/configuration/manage-resources-containers/'
                                                        type: object
                                                    requests:
                                                        additionalProperties:
                                                            anyOf:
                                                                - type: integer
                                                                - type: string
                                                            pattern: ^(\+|-)?(([0-9]+(\.[0-9]*)?)|(\.[0-9]+))(([KMGTPE]i)|[numkMGTPE]|([eE](\+|-)?(([0-9]+(\.[0-9]*)?)|(\.[0-9]+))))?$
                                                            x-kubernetes-int-or-string: true
                                                        description: 'Requests describes the minimum amount of compute resources required. If Requests is omitted for a container, it defaults to Limits if that is explicitly specified, otherwise to an implementation-defined value. More info: https://kubernetes.io/docs/concepts/configuration/manage-resources-containers/'
                                                        type: object
                                                type: object
                                            selector:
                                                description: selector is a label query over volumes to consider for binding.
                                                properties:
                                                    matchExpressions:
                                                        description: matchExpressions is a list of label selector requirements. The requirements are ANDed.
                                                        items:
                                                            description: A label selector requirement is a selector that contains values, a key, and an operator that relates the key and values.
                                                            properties:
                                                                key:
                                                                    description: key is the label key that the selector applies to.
                                                                    type: string
                                                                operator:
                                                                    description: operator represents a key's relationship to a set of values. Valid operators are In, NotIn, Exists and DoesNotExist.
                                                                    type: string
                                                                values:
                                                                    description: values is an array of string values. If the operator is In or NotIn, the values array must be non-empty. If the operator is Exists or DoesNotExist, the values array must be empty. This array is replaced during a strategic merge patch.
                                                                    items:
                                                                        type: string
                                                                    type: array
                                                            required:
                                                                - key
                                                                - operator
                                                            type: object
                                                        type: array
                                                    matchLabels:
                                                        additionalProperties:
                                                            type: string
                                                        description: matchLabels is a map of {key,value} pairs. A single {key,value} in the matchLabels map is equivalent to an element of matchExpressions, whose key field is "key", the operator is "In", and the values array contains only "value". The requirements are ANDed.
                                                        type: object
                                                type: object
                                                x-kubernetes-map-type: atomic
                                            storageClassName:
                                                description: 'storageClassName is the name of the StorageClass required by the claim. More info: https://kubernetes.io/docs/concepts/storage/persistent-volumes#class-1'
                                                type: string
                                            volumeMode:
                                                description: volumeMode defines what type of volume is required by the claim. Value of Filesystem is implied when not included in claim spec.
                                                type: string
                                            volumeName:
                                                description: volumeName is the binding reference to the PersistentVolume backing this claim.
                                                type: string
                                        type: object
                                required:
                                    - nodeCount
                                type: object
                            freeAPISlots:
                                default: 2
                                description: The number of extra API sections declared in the MySQL Cluster config, in addition to the API sections declared implicitly by the NDB Operator for the MySQL Servers. Any NDBAPI application can connect to the MySQL Cluster via these free slots.
                                format: int32
                                type: integer
                            image:
                                default: container-registry.oracle.com/mysql/community-cluster:8.1.0
                                description: The name of the MySQL Ndb Cluster image to be used. If not specified, "container-registry.oracle.com/mysql/community-cluster:8.1.0" will be used.
                                type: string
                            imagePullPolicy:
                                default: IfNotPresent
                                description: ImagePullPolicy describes a policy for if/when to pull the MySQL Cluster container image
                                enum:
                                    - Always
                                    - Never
                                    - IfNotPresent
                                type: string
                            imagePullSecretName:
                                description: ImagePullSecretName optionally specifies the name of the secret that holds the credentials required for pulling the MySQL Cluster image.
                                type: string
                            managementNode:
                                description: ManagementNode specifies the configuration of the management node running in MySQL Cluster.
                                properties:
                                    config:
                                        additionalProperties:
                                            anyOf:
                                                - type: integer
                                                - type: string
                                            x-kubernetes-int-or-string: true
                                        description: "Config is a map of default MySQL Cluster Management node configurations. \n More info : https://dev.mysql.com/doc/refman/8.0/en/mysql-cluster-params-mgmd.html"
                                        type: object
                                    enableLoadBalancer:
                                        default: false
                                        description: EnableLoadBalancer exposes the management servers externally using the kubernetes cloud provider's load balancer. By default, the operator creates a ClusterIP type service to expose the management server pods internally within the kubernetes cluster. If EnableLoadBalancer is set to true, a LoadBalancer type service will be created instead, exposing the management Servers outside the kubernetes cluster.
                                        type: boolean
                                    ndbPodSpec:
                                        description: NdbPodSpec contains a subset of PodSpec fields which when set will be copied into to the podSpec of Management node's statefulset definition.
                                        properties:
                                            affinity:
                                                description: If specified, the pod's scheduling constraints
                                                properties:
                                                    nodeAffinity:
                                                        description: Describes node affinity scheduling rules for the pod.
                                                        properties:
                                                            preferredDuringSchedulingIgnoredDuringExecution:
                                                                description: The scheduler will prefer to schedule pods to nodes that satisfy the affinity expressions specified by this field, but it may choose a node that violates one or more of the expressions. The node that is most preferred is the one with the greatest sum of weights, i.e. for each node that meets all of the scheduling requirements (resource request, requiredDuringScheduling affinity expressions, etc.), compute a sum by iterating through the elements of this field and adding "weight" to the sum if the node matches the corresponding matchExpressions; the node(s) with the highest sum are the most preferred.
                                                                items:
                                                                    description: An empty preferred scheduling term matches all objects with implicit weight 0 (i.e. it's a no-op). A null preferred scheduling term matches no objects (i.e. is also a no-op).
                                                                    properties:
                                                                        preference:
                                                                            description: A node selector term, associated with the corresponding weight.
                                                                            properties:
                                                                                matchExpressions:
                                                                                    description: A list of node selector requirements by node's labels.
                                                                                    items:
                                                                                        description: A node selector requirement is a selector that contains values, a key, and an operator that relates the key and values.
                                                                                        properties:
                                                                                            key:
                                                                                                description: The label key that the selector applies to.
                                                                                                type: string
                                                                                            operator:
                                                                                                description: Represents a key's relationship to a set of values. Valid operators are In, NotIn, Exists, DoesNotExist. Gt, and Lt.
                                                                                                type: string
                                                                                            values:
                                                                                                description: An array of string values. If the operator is In or NotIn, the values array must be non-empty. If the operator is Exists or DoesNotExist, the values array must be empty. If the operator is Gt or Lt, the values array must have a single element, which will be interpreted as an integer. This array is replaced during a strategic merge patch.
                                                                                                items:
                                                                                                    type: string
                                                                                                type: array
                                                                                        required:
                                                                                            - key
                                                                                            - operator
                                                                                        type: object
                                                                                    type: array
                                                                                matchFields:
                                                                                    description: A list of node selector requirements by node's fields.
                                                                                    items:
                                                                                        description: A node selector requirement is a selector that contains values, a key, and an operator that relates the key and values.
                                                                                        properties:
                                                                                            key:
                                                                                                description: The label key that the selector applies to.
                                                                                                type: string
                                                                                            operator:
                                                                                                description: Represents a key's relationship to a set of values. Valid operators are In, NotIn, Exists, DoesNotExist. Gt, and Lt.
                                                                                                type: string
                                                                                            values:
                                                                                                description: An array of string values. If the operator is In or NotIn, the values array must be non-empty. If the operator is Exists or DoesNotExist, the values array must be empty. If the operator is Gt or Lt, the values array must have a single element, which will be interpreted as an integer. This array is replaced during a strategic merge patch.
                                                                                                items:
                                                                                                    type: string
                                                                                                type: array
                                                                                        required:
                                                                                            - key
                                                                                            - operator
                                                                                        type: object
                                                                                    type: array
                                                                            type: object
                                                                            x-kubernetes-map-type: atomic
                                                                        weight:
                                                                            description: Weight associated with matching the corresponding nodeSelectorTerm, in the range 1-100.
                                                                            format: int32
                                                                            type: integer
                                                                    required:
                                                                        - preference
                                                                        - weight
                                                                    type: object
                                                                type: array
                                                            requiredDuringSchedulingIgnoredDuringExecution:
                                                                description: If the affinity requirements specified by this field are not met at scheduling time, the pod will not be scheduled onto the node. If the affinity requirements specified by this field cease to be met at some point during pod execution (e.g. due to an update), the system may or may not try to eventually evict the pod from its node.
                                                                properties:
                                                                    nodeSelectorTerms:
                                                                        description: Required. A list of node selector terms. The terms are ORed.
                                                                        items:
                                                                            description: A null or empty node selector term matches no objects. The requirements of them are ANDed. The TopologySelectorTerm type implements a subset of the NodeSelectorTerm.
                                                                            properties:
                                                                                matchExpressions:
                                                                                    description: A list of node selector requirements by node's labels.
                                                                                    items:
                                                                                        description: A node selector requirement is a selector that contains values, a key, and an operator that relates the key and values.
                                                                                        properties:
                                                                                            key:
                                                                                                description: The label key that the selector applies to.
                                                                                                type: string
                                                                                            operator:
                                                                                                description: Represents a key's relationship to a set of values. Valid operators are In, NotIn, Exists, DoesNotExist. Gt, and Lt.
                                                                                                type: string
                                                                                            values:
                                                                                                description: An array of string values. If the operator is In or NotIn, the values array must be non-empty. If the operator is Exists or DoesNotExist, the values array must be empty. If the operator is Gt or Lt, the values array must have a single element, which will be interpreted as an integer. This array is replaced during a strategic merge patch.
                                                                                                items:
                                                                                                    type: string
                                                                                                type: array
                                                                                        required:
                                                                                            - key
                                                                                            - operator
                                                                                        type: object
                                                                                    type: array
                                                                                matchFields:
                                                                                    description: A list of node selector requirements by node's fields.
                                                                                    items:
                                                                                        description: A node selector requirement is a selector that contains values, a key, and an operator that relates the key and values.
                                                                                        properties:
                                                                                            key:
                                                                                                description: The label key that the selector applies to.
                                                                                                type: string
                                                                                            operator:
                                                                                                description: Represents a key's relationship to a set of values. Valid operators are In, NotIn, Exists, DoesNotExist. Gt, and Lt.
                                                                                                type: string
                                                                                            values:
                                                                                                description: An array of string values. If the operator is In or NotIn, the values array must be non-empty. If the operator is Exists or DoesNotExist, the values array must be empty. If the operator is Gt or Lt, the values array must have a single element, which will be interpreted as an integer. This array is replaced during a strategic merge patch.
                                                                                                items:
                                                                                                    type: string
                                                                                                type: array
                                                                                        required:
                                                                                            - key
                                                                                            - operator
                                                                                        type: object
                                                                                    type: array
                                                                            type: object
                                                                            x-kubernetes-map-type: atomic
                                                                        type: array
                                                                required:
                                                                    - nodeSelectorTerms
                                                                type: object
                                                                x-kubernetes-map-type: atomic
                                                        type: object
                                                    podAffinity:
                                                        description: Describes pod affinity scheduling rules (e.g. co-locate this pod in the same node, zone, etc. as some other pod(s)).
                                                        properties:
                                                            preferredDuringSchedulingIgnoredDuringExecution:
                                                                description: The scheduler will prefer to schedule pods to nodes that satisfy the affinity expressions specified by this field, but it may choose a node that violates one or more of the expressions. The node that is most preferred is the one with the greatest sum of weights, i.e. for each node that meets all of the scheduling requirements (resource request, requiredDuringScheduling affinity expressions, etc.), compute a sum by iterating through the elements of this field and adding "weight" to the sum if the node has pods which matches the corresponding podAffinityTerm; the node(s) with the highest sum are the most preferred.
                                                                items:
                                                                    description: The weights of all of the matched WeightedPodAffinityTerm fields are added per-node to find the most preferred node(s)
                                                                    properties:
                                                                        podAffinityTerm:
                                                                            description: Required. A pod affinity term, associated with the corresponding weight.
                                                                            properties:
                                                                                labelSelector:
                                                                                    description: A label query over a set of resources, in this case pods.
                                                                                    properties:
                                                                                        matchExpressions:
                                                                                            description: matchExpressions is a list of label selector requirements. The requirements are ANDed.
                                                                                            items:
                                                                                                description: A label selector requirement is a selector that contains values, a key, and an operator that relates the key and values.
                                                                                                properties:
                                                                                                    key:
                                                                                                        description: key is the label key that the selector applies to.
                                                                                                        type: string
                                                                                                    operator:
                                                                                                        description: operator represents a key's relationship to a set of values. Valid operators are In, NotIn, Exists and DoesNotExist.
                                                                                                        type: string
                                                                                                    values:
                                                                                                        description: values is an array of string values. If the operator is In or NotIn, the values array must be non-empty. If the operator is Exists or DoesNotExist, the values array must be empty. This array is replaced during a strategic merge patch.
                                                                                                        items:
                                                                                                            type: string
                                                                                                        type: array
                                                                                                required:
                                                                                                    - key
                                                                                                    - operator
                                                                                                type: object
                                                                                            type: array
                                                                                        matchLabels:
                                                                                            additionalProperties:
                                                                                                type: string
                                                                                            description: matchLabels is a map of {key,value} pairs. A single {key,value} in the matchLabels map is equivalent to an element of matchExpressions, whose key field is "key", the operator is "In", and the values array contains only "value". The requirements are ANDed.
                                                                                            type: object
                                                                                    type: object
                                                                                    x-kubernetes-map-type: atomic
                                                                                namespaceSelector:
                                                                                    description: A label query over the set of namespaces that the term applies to. The term is applied to the union of the namespaces selected by this field and the ones listed in the namespaces field. null selector and null or empty namespaces list means "this pod's namespace". An empty selector ({}) matches all namespaces.
                                                                                    properties:
                                                                                        matchExpressions:
                                                                                            description: matchExpressions is a list of label selector requirements. The requirements are ANDed.
                                                                                            items:
                                                                                                description: A label selector requirement is a selector that contains values, a key, and an operator that relates the key and values.
                                                                                                properties:
                                                                                                    key:
                                                                                                        description: key is the label key that the selector applies to.
                                                                                                        type: string
                                                                                                    operator:
                                                                                                        description: operator represents a key's relationship to a set of values. Valid operators are In, NotIn, Exists and DoesNotExist.
                                                                                                        type: string
                                                                                                    values:
                                                                                                        description: values is an array of string values. If the operator is In or NotIn, the values array must be non-empty. If the operator is Exists or DoesNotExist, the values array must be empty. This array is replaced during a strategic merge patch.
                                                                                                        items:
                                                                                                            type: string
                                                                                                        type: array
                                                                                                required:
                                                                                                    - key
                                                                                                    - operator
                                                                                                type: object
                                                                                            type: array
                                                                                        matchLabels:
                                                                                            additionalProperties:
                                                                                                type: string
                                                                                            description: matchLabels is a map of {key,value} pairs. A single {key,value} in the matchLabels map is equivalent to an element of matchExpressions, whose key field is "key", the operator is "In", and the values array contains only "value". The requirements are ANDed.
                                                                                            type: object
                                                                                    type: object
                                                                                    x-kubernetes-map-type: atomic
                                                                                namespaces:
                                                                                    description: namespaces specifies a static list of namespace names that the term applies to. The term is applied to the union of the namespaces listed in this field and the ones selected by namespaceSelector. null or empty namespaces list and null namespaceSelector means "this pod's namespace".
                                                                                    items:
                                                                                        type: string
                                                                                    type: array
                                                                                topologyKey:
                                                                                    description: This pod should be co-located (affinity) or not co-located (anti-affinity) with the pods matching the labelSelector in the specified namespaces, where co-located is defined as running on a node whose value of the label with key topologyKey matches that of any node on which any of the selected pods is running. Empty topologyKey is not allowed.
                                                                                    type: string
                                                                            required:
                                                                                - topologyKey
                                                                            type: object
                                                                        weight:
                                                                            description: weight associated with matching the corresponding podAffinityTerm, in the range 1-100.
                                                                            format: int32
                                                                            type: integer
                                                                    required:
                                                                        - podAffinityTerm
                                                                        - weight
                                                                    type: object
                                                                type: array
                                                            requiredDuringSchedulingIgnoredDuringExecution:
                                                                description: If the affinity requirements specified by this field are not met at scheduling time, the pod will not be scheduled onto the node. If the affinity requirements specified by this field cease to be met at some point during pod execution (e.g. due to a pod label update), the system may or may not try to eventually evict the pod from its node. When there are multiple elements, the lists of nodes corresponding to each podAffinityTerm are intersected, i.e. all terms must be satisfied.
                                                                items:
                                                                    description: Defines a set of pods (namely those matching the labelSelector relative to the given namespace(s)) that this pod should be co-located (affinity) or not co-located (anti-affinity) with, where co-located is defined as running on a node whose value of the label with key <topologyKey> matches that of any node on which a pod of the set of pods is running
                                                                    properties:
                                                                        labelSelector:
                                                                            description: A label query over a set of resources, in this case pods.
                                                                            properties:
                                                                                matchExpressions:
                                                                                    description: matchExpressions is a list of label selector requirements. The requirements are ANDed.
                                                                                    items:
                                                                                        description: A label selector requirement is a selector that contains values, a key, and an operator that relates the key and values.
                                                                                        properties:
                                                                                            key:
                                                                                                description: key is the label key that the selector applies to.
                                                                                                type: string
                                                                                            operator:
                                                                                                description: operator represents a key's relationship to a set of values. Valid operators are In, NotIn, Exists and DoesNotExist.
                                                                                                type: string
                                                                                            values:
                                                                                                description: values is an array of string values. If the operator is In or NotIn, the values array must be non-empty. If the operator is Exists or DoesNotExist, the values array must be empty. This array is replaced during a strategic merge patch.
                                                                                                items:
                                                                                                    type: string
                                                                                                type: array
                                                                                        required:
                                                                                            - key
                                                                                            - operator
                                                                                        type: object
                                                                                    type: array
                                                                                matchLabels:
                                                                                    additionalProperties:
                                                                                        type: string
                                                                                    description: matchLabels is a map of {key,value} pairs. A single {key,value} in the matchLabels map is equivalent to an element of matchExpressions, whose key field is "key", the operator is "In", and the values array contains only "value". The requirements are ANDed.
                                                                                    type: object
                                                                            type: object
                                                                            x-kubernetes-map-type: atomic
                                                                        namespaceSelector:
                                                                            description: A label query over the set of namespaces that the term applies to. The term is applied to the union of the namespaces selected by this field and the ones listed in the namespaces field. null selector and null or empty namespaces list means "this pod's namespace". An empty selector ({}) matches all namespaces.
                                                                            properties:
                                                                                matchExpressions:
                                                                                    description: matchExpressions is a list of label selector requirements. The requirements are ANDed.
                                                                                    items:
                                                                                        description: A label selector requirement is a selector that contains values, a key, and an operator that relates the key and values.
                                                                                        properties:
                                                                                            key:
                                                                                                description: key is the label key that the selector applies to.
                                                                                                type: string
                                                                                            operator:
                                                                                                description: operator represents a key's relationship to a set of values. Valid operators are In, NotIn, Exists and DoesNotExist.
                                                                                                type: string
                                                                                            values:
                                                                                                description: values is an array of string values. If the operator is In or NotIn, the values array must be non-empty. If the operator is Exists or DoesNotExist, the values array must be empty. This array is replaced during a strategic merge patch.
                                                                                                items:
                                                                                                    type: string
                                                                                                type: array
                                                                                        required:
                                                                                            - key
                                                                                            - operator
                                                                                        type: object
                                                                                    type: array
                                                                                matchLabels:
                                                                                    additionalProperties:
                                                                                        type: string
                                                                                    description: matchLabels is a map of {key,value} pairs. A single {key,value} in the matchLabels map is equivalent to an element of matchExpressions, whose key field is "key", the operator is "In", and the values array contains only "value". The requirements are ANDed.
                                                                                    type: object
                                                                            type: object
                                                                            x-kubernetes-map-type: atomic
                                                                        namespaces:
                                                                            description: namespaces specifies a static list of namespace names that the term applies to. The term is applied to the union of the namespaces listed in this field and the ones selected by namespaceSelector. null or empty namespaces list and null namespaceSelector means "this pod's namespace".
                                                                            items:
                                                                                type: string
                                                                            type: array
                                                                        topologyKey:
                                                                            description: This pod should be co-located (affinity) or not co-located (anti-affinity) with the pods matching the labelSelector in the specified namespaces, where co-located is defined as running on a node whose value of the label with key topologyKey matches that of any node on which any of the selected pods is running. Empty topologyKey is not allowed.
                                                                            type: string
                                                                    required:
                                                                        - topologyKey
                                                                    type: object
                                                                type: array
                                                        type: object
                                                    podAntiAffinity:
                                                        description: Describes pod anti-affinity scheduling rules (e.g. avoid putting this pod in the same node, zone, etc. as some other pod(s)).
                                                        properties:
                                                            preferredDuringSchedulingIgnoredDuringExecution:
                                                                description: The scheduler will prefer to schedule pods to nodes that satisfy the anti-affinity expressions specified by this field, but it may choose a node that violates one or more of the expressions. The node that is most preferred is the one with the greatest sum of weights, i.e. for each node that meets all of the scheduling requirements (resource request, requiredDuringScheduling anti-affinity expressions, etc.), compute a sum by iterating through the elements of this field and adding "weight" to the sum if the node has pods which matches the corresponding podAffinityTerm; the node(s) with the highest sum are the most preferred.
                                                                items:
                                                                    description: The weights of all of the matched WeightedPodAffinityTerm fields are added per-node to find the most preferred node(s)
                                                                    properties:
                                                                        podAffinityTerm:
                                                                            description: Required. A pod affinity term, associated with the corresponding weight.
                                                                            properties:
                                                                                labelSelector:
                                                                                    description: A label query over a set of resources, in this case pods.
                                                                                    properties:
                                                                                        matchExpressions:
                                                                                            description: matchExpressions is a list of label selector requirements. The requirements are ANDed.
                                                                                            items:
                                                                                                description: A label selector requirement is a selector that contains values, a key, and an operator that relates the key and values.
                                                                                                properties:
                                                                                                    key:
                                                                                                        description: key is the label key that the selector applies to.
                                                                                                        type: string
                                                                                                    operator:
                                                                                                        description: operator represents a key's relationship to a set of values. Valid operators are In, NotIn, Exists and DoesNotExist.
                                                                                                        type: string
                                                                                                    values:
                                                                                                        description: values is an array of string values. If the operator is In or NotIn, the values array must be non-empty. If the operator is Exists or DoesNotExist, the values array must be empty. This array is replaced during a strategic merge patch.
                                                                                                        items:
                                                                                                            type: string
                                                                                                        type: array
                                                                                                required:
                                                                                                    - key
                                                                                                    - operator
                                                                                                type: object
                                                                                            type: array
                                                                                        matchLabels:
                                                                                            additionalProperties:
                                                                                                type: string
                                                                                            description: matchLabels is a map of {key,value} pairs. A single {key,value} in the matchLabels map is equivalent to an element of matchExpressions, whose key field is "key", the operator is "In", and the values array contains only "value". The requirements are ANDed.
                                                                                            type: object
                                                                                    type: object
                                                                                    x-kubernetes-map-type: atomic
                                                                                namespaceSelector:
                                                                                    description: A label query over the set of namespaces that the term applies to. The term is applied to the union of the namespaces selected by this field and the ones listed in the namespaces field. null selector and null or empty namespaces list means "this pod's namespace". An empty selector ({}) matches all namespaces.
                                                                                    properties:
                                                                                        matchExpressions:
                                                                                            description: matchExpressions is a list of label selector requirements. The requirements are ANDed.
                                                                                            items:
                                                                                                description: A label selector requirement is a selector that contains values, a key, and an operator that relates the key and values.
                                                                                                properties:
                                                                                                    key:
                                                                                                        description: key is the label key that the selector applies to.
                                                                                                        type: string
                                                                                                    operator:
                                                                                                        description: operator represents a key's relationship to a set of values. Valid operators are In, NotIn, Exists and DoesNotExist.
                                                                                                        type: string
                                                                                                    values:
                                                                                                        description: values is an array of string values. If the operator is In or NotIn, the values array must be non-empty. If the operator is Exists or DoesNotExist, the values array must be empty. This array is replaced during a strategic merge patch.
                                                                                                        items:
                                                                                                            type: string
                                                                                                        type: array
                                                                                                required:
                                                                                                    - key
                                                                                                    - operator
                                                                                                type: object
                                                                                            type: array
                                                                                        matchLabels:
                                                                                            additionalProperties:
                                                                                                type: string
                                                                                            description: matchLabels is a map of {key,value} pairs. A single {key,value} in the matchLabels map is equivalent to an element of matchExpressions, whose key field is "key", the operator is "In", and the values array contains only "value". The requirements are ANDed.
                                                                                            type: object
                                                                                    type: object
                                                                                    x-kubernetes-map-type: atomic
                                                                                namespaces:
                                                                                    description: namespaces specifies a static list of namespace names that the term applies to. The term is applied to the union of the namespaces listed in this field and the ones selected by namespaceSelector. null or empty namespaces list and null namespaceSelector means "this pod's namespace".
                                                                                    items:
                                                                                        type: string
                                                                                    type: array
                                                                                topologyKey:
                                                                                    description: This pod should be co-located (affinity) or not co-located (anti-affinity) with the pods matching the labelSelector in the specified namespaces, where co-located is defined as running on a node whose value of the label with key topologyKey matches that of any node on which any of the selected pods is running. Empty topologyKey is not allowed.
                                                                                    type: string
                                                                            required:
                                                                                - topologyKey
                                                                            type: object
                                                                        weight:
                                                                            description: weight associated with matching the corresponding podAffinityTerm, in the range 1-100.
                                                                            format: int32
                                                                            type: integer
                                                                    required:
                                                                        - podAffinityTerm
                                                                        - weight
                                                                    type: object
                                                                type: array
                                                            requiredDuringSchedulingIgnoredDuringExecution:
                                                                description: If the anti-affinity requirements specified by this field are not met at scheduling time, the pod will not be scheduled onto the node. If the anti-affinity requirements specified by this field cease to be met at some point during pod execution (e.g. due to a pod label update), the system may or may not try to eventually evict the pod from its node. When there are multiple elements, the lists of nodes corresponding to each podAffinityTerm are intersected, i.e. all terms must be satisfied.
                                                                items:
                                                                    description: Defines a set of pods (namely those matching the labelSelector relative to the given namespace(s)) that this pod should be co-located (affinity) or not co-located (anti-affinity) with, where co-located is defined as running on a node whose value of the label with key <topologyKey> matches that of any node on which a pod of the set of pods is running
                                                                    properties:
                                                                        labelSelector:
                                                                            description: A label query over a set of resources, in this case pods.
                                                                            properties:
                                                                                matchExpressions:
                                                                                    description: matchExpressions is a list of label selector requirements. The requirements are ANDed.
                                                                                    items:
                                                                                        description: A label selector requirement is a selector that contains values, a key, and an operator that relates the key and values.
                                                                                        properties:
                                                                                            key:
                                                                                                description: key is the label key that the selector applies to.
                                                                                                type: string
                                                                                            operator:
                                                                                                description: operator represents a key's relationship to a set of values. Valid operators are In, NotIn, Exists and DoesNotExist.
                                                                                                type: string
                                                                                            values:
                                                                                                description: values is an array of string values. If the operator is In or NotIn, the values array must be non-empty. If the operator is Exists or DoesNotExist, the values array must be empty. This array is replaced during a strategic merge patch.
                                                                                                items:
                                                                                                    type: string
                                                                                                type: array
                                                                                        required:
                                                                                            - key
                                                                                            - operator
                                                                                        type: object
                                                                                    type: array
                                                                                matchLabels:
                                                                                    additionalProperties:
                                                                                        type: string
                                                                                    description: matchLabels is a map of {key,value} pairs. A single {key,value} in the matchLabels map is equivalent to an element of matchExpressions, whose key field is "key", the operator is "In", and the values array contains only "value". The requirements are ANDed.
                                                                                    type: object
                                                                            type: object
                                                                            x-kubernetes-map-type: atomic
                                                                        namespaceSelector:
                                                                            description: A label query over the set of namespaces that the term applies to. The term is applied to the union of the namespaces selected by this field and the ones listed in the namespaces field. null selector and null or empty namespaces list means "this pod's namespace". An empty selector ({}) matches all namespaces.
                                                                            properties:
                                                                                matchExpressions:
                                                                                    description: matchExpressions is a list of label selector requirements. The requirements are ANDed.
                                                                                    items:
                                                                                        description: A label selector requirement is a selector that contains values, a key, and an operator that relates the key and values.
                                                                                        properties:
                                                                                            key:
                                                                                                description: key is the label key that the selector applies to.
                                                                                                type: string
                                                                                            operator:
                                                                                                description: operator represents a key's relationship to a set of values. Valid operators are In, NotIn, Exists and DoesNotExist.
                                                                                                type: string
                                                                                            values:
                                                                                                description: values is an array of string values. If the operator is In or NotIn, the values array must be non-empty. If the operator is Exists or DoesNotExist, the values array must be empty. This array is replaced during a strategic merge patch.
                                                                                                items:
                                                                                                    type: string
                                                                                                type: array
                                                                                        required:
                                                                                            - key
                                                                                            - operator
                                                                                        type: object
                                                                                    type: array
                                                                                matchLabels:
                                                                                    additionalProperties:
                                                                                        type: string
                                                                                    description: matchLabels is a map of {key,value} pairs. A single {key,value} in the matchLabels map is equivalent to an element of matchExpressions, whose key field is "key", the operator is "In", and the values array contains only "value". The requirements are ANDed.
                                                                                    type: object
                                                                            type: object
                                                                            x-kubernetes-map-type: atomic
                                                                        namespaces:
                                                                            description: namespaces specifies a static list of namespace names that the term applies to. The term is applied to the union of the namespaces listed in this field and the ones selected by namespaceSelector. null or empty namespaces list and null namespaceSelector means "this pod's namespace".
                                                                            items:
                                                                                type: string
                                                                            type: array
                                                                        topologyKey:
                                                                            description: This pod should be co-located (affinity) or not co-located (anti-affinity) with the pods matching the labelSelector in the specified namespaces, where co-located is defined as running on a node whose value of the label with key topologyKey matches that of any node on which any of the selected pods is running. Empty topologyKey is not allowed.
                                                                            type: string
                                                                    required:
                                                                        - topologyKey
                                                                    type: object
                                                                type: array
                                                        type: object
                                                type: object
                                            nodeSelector:
                                                additionalProperties:
                                                    type: string
                                                description: "NodeSelector is a selector which must be true for the pod to fit on a node. Selector which must match a node's labels for the pod to be scheduled on that node. \n More info: https://kubernetes.io/docs/concepts/scheduling-eviction/assign-pod-node/#nodeselector"
                                                type: object
                                            resources:
                                                description: "Total compute Resources required by this pod. Cannot be updated. \n More info: https://kubernetes.io/docs/concepts/configuration/manage-compute-resources-container/"
                                                properties:
                                                    claims:
                                                        description: "Claims lists the names of resources, defined in spec.resourceClaims, that are used by this container. \n This is an alpha field and requires enabling the DynamicResourceAllocation feature gate. \n This field is immutable."
                                                        items:
                                                            description: ResourceClaim references one entry in PodSpec.ResourceClaims.
                                                            properties:
                                                                name:
                                                                    description: Name must match the name of one entry in pod.spec.resourceClaims of the Pod where this field is used. It makes that resource available inside a container.
                                                                    type: string
                                                            required:
                                                                - name
                                                            type: object
                                                        type: array
                                                        x-kubernetes-list-map-keys:
                                                            - name
                                                        x-kubernetes-list-type: map
                                                    limits:
                                                        additionalProperties:
                                                            anyOf:
                                                                - type: integer
                                                                - type: string
                                                            pattern: ^(\+|-)?(([0-9]+(\.[0-9]*)?)|(\.[0-9]+))(([KMGTPE]i)|[numkMGTPE]|([eE](\+|-)?(([0-9]+(\.[0-9]*)?)|(\.[0-9]+))))?$
                                                            x-kubernetes-int-or-string: true
                                                        description: 'Limits describes the maximum amount of compute resources allowed. More info: https://kubernetes.io/docs/concepts/configuration/manage-resources-containers/'
                                                        type: object
                                                    requests:
                                                        additionalProperties:
                                                            anyOf:
                                                                - type: integer
                                                                - type: string
                                                            pattern: ^(\+|-)?(([0-9]+(\.[0-9]*)?)|(\.[0-9]+))(([KMGTPE]i)|[numkMGTPE]|([eE](\+|-)?(([0-9]+(\.[0-9]*)?)|(\.[0-9]+))))?$
                                                            x-kubernetes-int-or-string: true
                                                        description: 'Requests describes the minimum amount of compute resources required. If Requests is omitted for a container, it defaults to Limits if that is explicitly specified, otherwise to an implementation-defined value. More info: https://kubernetes.io/docs/concepts/configuration/manage-resources-containers/'
                                                        type: object
                                                type: object
                                            schedulerName:
                                                description: If specified, the pod will be dispatched by specified scheduler. If not specified, the pod will be dispatched by default scheduler.
                                                type: string
                                            tolerations:
                                                description: If specified, the pod's tolerations.
                                                items:
                                                    description: The pod this Toleration is attached to tolerates any taint that matches the triple <key,value,effect> using the matching operator <operator>.
                                                    properties:
                                                        effect:
                                                            description: Effect indicates the taint effect to match. Empty means match all taint effects. When specified, allowed values are NoSchedule, PreferNoSchedule and NoExecute.
                                                            type: string
                                                        key:
                                                            description: Key is the taint key that the toleration applies to. Empty means match all taint keys. If the key is empty, operator must be Exists; this combination means to match all values and all keys.
                                                            type: string
                                                        operator:
                                                            description: Operator represents a key's relationship to the value. Valid operators are Exists and Equal. Defaults to Equal. Exists is equivalent to wildcard for value, so that a pod can tolerate all taints of a particular category.
                                                            type: string
                                                        tolerationSeconds:
                                                            description: TolerationSeconds represents the period of time the toleration (which must be of effect NoExecute, otherwise this field is ignored) tolerates the taint. By default, it is not set, which means tolerate the taint forever (do not evict). Zero and negative values will be treated as 0 (evict immediately) by the system.
                                                            format: int64
                                                            type: integer
                                                        value:
                                                            description: Value is the taint value the toleration matches to. If the operator is Exists, the value should be empty, otherwise just a regular string.
                                                            type: string
                                                    type: object
                                                type: array
                                        type: object
                                type: object
                            mysqlNode:
                                description: MysqlNode specifies the configuration of the MySQL Servers running in the cluster. Note that the NDB Operator requires atleast one MySQL Server running in the cluster for internal operations. If no MySQL Server is specified, the operator will by default add one MySQL Server to the spec.
                                properties:
                                    connectionPoolSize:
                                        default: 1
                                        description: 'ConnectionPoolSize is the number of connections a single MySQL Server should use to connect to the MySQL Cluster nodes. More info : https://dev.mysql.com/doc/refman/8.0/en/mysql-cluster-options-variables.html#option_mysqld_ndb-cluster-connection-pool'
                                        format: int32
                                        maximum: 63
                                        minimum: 1
                                        type: integer
                                    enableLoadBalancer:
                                        default: false
                                        description: EnableLoadBalancer exposes the MySQL servers externally using the kubernetes cloud provider's load balancer. By default, the operator creates a ClusterIP type service to expose the MySQL server pods internally within the kubernetes cluster. If EnableLoadBalancer is set to true, a LoadBalancer type service will be created instead, exposing the MySQL servers outside the kubernetes cluster.
                                        type: boolean
                                    initScripts:
                                        additionalProperties:
                                            items:
                                                type: string
                                            type: array
                                        description: InitScripts is a map of configMap names from the same namespace and optionally an array of keys which store the SQL scripts to be executed during MySQL Server initialization. If key names are omitted, contents of all the keys will be treated as initialization SQL scripts. All scripts will be mounted into the MySQL pods and will be executed in the alphabetical order of configMap names and key names.
                                        type: object
                                    maxNodeCount:
                                        description: MaxNodeCount is the count up to which the MySQL Servers would be allowed to scale up without forcing a MySQL Cluster config update. If unspecified, operator will define the MySQL Cluster config with API sections for two additional MySQL Servers.
                                        format: int32
                                        type: integer
                                    myCnf:
                                        description: Configuration options to pass to the MySQL Server when it is started.
                                        type: string
                                    ndbPodSpec:
                                        description: NdbPodSpec contains a subset of K8s PodSpec fields which when set will be copied into to the podSpec of MySQL Server StatefulSet.
                                        properties:
                                            affinity:
                                                description: If specified, the pod's scheduling constraints
                                                properties:
                                                    nodeAffinity:
                                                        description: Describes node affinity scheduling rules for the pod.
                                                        properties:
                                                            preferredDuringSchedulingIgnoredDuringExecution:
                                                                description: The scheduler will prefer to schedule pods to nodes that satisfy the affinity expressions specified by this field, but it may choose a node that violates one or more of the expressions. The node that is most preferred is the one with the greatest sum of weights, i.e. for each node that meets all of the scheduling requirements (resource request, requiredDuringScheduling affinity expressions, etc.), compute a sum by iterating through the elements of this field and adding "weight" to the sum if the node matches the corresponding matchExpressions; the node(s) with the highest sum are the most preferred.
                                                                items:
                                                                    description: An empty preferred scheduling term matches all objects with implicit weight 0 (i.e. it's a no-op). A null preferred scheduling term matches no objects (i.e. is also a no-op).
                                                                    properties:
                                                                        preference:
                                                                            description: A node selector term, associated with the corresponding weight.
                                                                            properties:
                                                                                matchExpressions:
                                                                                    description: A list of node selector requirements by node's labels.
                                                                                    items:
                                                                                        description: A node selector requirement is a selector that contains values, a key, and an operator that relates the key and values.
                                                                                        properties:
                                                                                            key:
                                                                                                description: The label key that the selector applies to.
                                                                                                type: string
                                                                                            operator:
                                                                                                description: Represents a key's relationship to a set of values. Valid operators are In, NotIn, Exists, DoesNotExist. Gt, and Lt.
                                                                                                type: string
                                                                                            values:
                                                                                                description: An array of string values. If the operator is In or NotIn, the values array must be non-empty. If the operator is Exists or DoesNotExist, the values array must be empty. If the operator is Gt or Lt, the values array must have a single element, which will be interpreted as an integer. This array is replaced during a strategic merge patch.
                                                                                                items:
                                                                                                    type: string
                                                                                                type: array
                                                                                        required:
                                                                                            - key
                                                                                            - operator
                                                                                        type: object
                                                                                    type: array
                                                                                matchFields:
                                                                                    description: A list of node selector requirements by node's fields.
                                                                                    items:
                                                                                        description: A node selector requirement is a selector that contains values, a key, and an operator that relates the key and values.
                                                                                        properties:
                                                                                            key:
                                                                                                description: The label key that the selector applies to.
                                                                                                type: string
                                                                                            operator:
                                                                                                description: Represents a key's relationship to a set of values. Valid operators are In, NotIn, Exists, DoesNotExist. Gt, and Lt.
                                                                                                type: string
                                                                                            values:
                                                                                                description: An array of string values. If the operator is In or NotIn, the values array must be non-empty. If the operator is Exists or DoesNotExist, the values array must be empty. If the operator is Gt or Lt, the values array must have a single element, which will be interpreted as an integer. This array is replaced during a strategic merge patch.
                                                                                                items:
                                                                                                    type: string
                                                                                                type: array
                                                                                        required:
                                                                                            - key
                                                                                            - operator
                                                                                        type: object
                                                                                    type: array
                                                                            type: object
                                                                            x-kubernetes-map-type: atomic
                                                                        weight:
                                                                            description: Weight associated with matching the corresponding nodeSelectorTerm, in the range 1-100.
                                                                            format: int32
                                                                            type: integer
                                                                    required:
                                                                        - preference
                                                                        - weight
                                                                    type: object
                                                                type: array
                                                            requiredDuringSchedulingIgnoredDuringExecution:
                                                                description: If the affinity requirements specified by this field are not met at scheduling time, the pod will not be scheduled onto the node. If the affinity requirements specified by this field cease to be met at some point during pod execution (e.g. due to an update), the system may or may not try to eventually evict the pod from its node.
                                                                properties:
                                                                    nodeSelectorTerms:
                                                                        description: Required. A list of node selector terms. The terms are ORed.
                                                                        items:
                                                                            description: A null or empty node selector term matches no objects. The requirements of them are ANDed. The TopologySelectorTerm type implements a subset of the NodeSelectorTerm.
                                                                            properties:
                                                                                matchExpressions:
                                                                                    description: A list of node selector requirements by node's labels.
                                                                                    items:
                                                                                        description: A node selector requirement is a selector that contains values, a key, and an operator that relates the key and values.
                                                                                        properties:
                                                                                            key:
                                                                                                description: The label key that the selector applies to.
                                                                                                type: string
                                                                                            operator:
                                                                                                description: Represents a key's relationship to a set of values. Valid operators are In, NotIn, Exists, DoesNotExist. Gt, and Lt.
                                                                                                type: string
                                                                                            values:
                                                                                                description: An array of string values. If the operator is In or NotIn, the values array must be non-empty. If the operator is Exists or DoesNotExist, the values array must be empty. If the operator is Gt or Lt, the values array must have a single element, which will be interpreted as an integer. This array is replaced during a strategic merge patch.
                                                                                                items:
                                                                                                    type: string
                                                                                                type: array
                                                                                        required:
                                                                                            - key
                                                                                            - operator
                                                                                        type: object
                                                                                    type: array
                                                                                matchFields:
                                                                                    description: A list of node selector requirements by node's fields.
                                                                                    items:
                                                                                        description: A node selector requirement is a selector that contains values, a key, and an operator that relates the key and values.
                                                                                        properties:
                                                                                            key:
                                                                                                description: The label key that the selector applies to.
                                                                                                type: string
                                                                                            operator:
                                                                                                description: Represents a key's relationship to a set of values. Valid operators are In, NotIn, Exists, DoesNotExist. Gt, and Lt.
                                                                                                type: string
                                                                                            values:
                                                                                                description: An array of string values. If the operator is In or NotIn, the values array must be non-empty. If the operator is Exists or DoesNotExist, the values array must be empty. If the operator is Gt or Lt, the values array must have a single element, which will be interpreted as an integer. This array is replaced during a strategic merge patch.
                                                                                                items:
                                                                                                    type: string
                                                                                                type: array
                                                                                        required:
                                                                                            - key
                                                                                            - operator
                                                                                        type: object
                                                                                    type: array
                                                                            type: object
                                                                            x-kubernetes-map-type: atomic
                                                                        type: array
                                                                required:
                                                                    - nodeSelectorTerms
                                                                type: object
                                                                x-kubernetes-map-type: atomic
                                                        type: object
                                                    podAffinity:
                                                        description: Describes pod affinity scheduling rules (e.g. co-locate this pod in the same node, zone, etc. as some other pod(s)).
                                                        properties:
                                                            preferredDuringSchedulingIgnoredDuringExecution:
                                                                description: The scheduler will prefer to schedule pods to nodes that satisfy the affinity expressions specified by this field, but it may choose a node that violates one or more of the expressions. The node that is most preferred is the one with the greatest sum of weights, i.e. for each node that meets all of the scheduling requirements (resource request, requiredDuringScheduling affinity expressions, etc.), compute a sum by iterating through the elements of this field and adding "weight" to the sum if the node has pods which matches the corresponding podAffinityTerm; the node(s) with the highest sum are the most preferred.
                                                                items:
                                                                    description: The weights of all of the matched WeightedPodAffinityTerm fields are added per-node to find the most preferred node(s)
                                                                    properties:
                                                                        podAffinityTerm:
                                                                            description: Required. A pod affinity term, associated with the corresponding weight.
                                                                            properties:
                                                                                labelSelector:
                                                                                    description: A label query over a set of resources, in this case pods.
                                                                                    properties:
                                                                                        matchExpressions:
                                                                                            description: matchExpressions is a list of label selector requirements. The requirements are ANDed.
                                                                                            items:
                                                                                                description: A label selector requirement is a selector that contains values, a key, and an operator that relates the key and values.
                                                                                                properties:
                                                                                                    key:
                                                                                                        description: key is the label key that the selector applies to.
                                                                                                        type: string
                                                                                                    operator:
                                                                                                        description: operator represents a key's relationship to a set of values. Valid operators are In, NotIn, Exists and DoesNotExist.
                                                                                                        type: string
                                                                                                    values:
                                                                                                        description: values is an array of string values. If the operator is In or NotIn, the values array must be non-empty. If the operator is Exists or DoesNotExist, the values array must be empty. This array is replaced during a strategic merge patch.
                                                                                                        items:
                                                                                                            type: string
                                                                                                        type: array
                                                                                                required:
                                                                                                    - key
                                                                                                    - operator
                                                                                                type: object
                                                                                            type: array
                                                                                        matchLabels:
                                                                                            additionalProperties:
                                                                                                type: string
                                                                                            description: matchLabels is a map of {key,value} pairs. A single {key,value} in the matchLabels map is equivalent to an element of matchExpressions, whose key field is "key", the operator is "In", and the values array contains only "value". The requirements are ANDed.
                                                                                            type: object
                                                                                    type: object
                                                                                    x-kubernetes-map-type: atomic
                                                                                namespaceSelector:
                                                                                    description: A label query over the set of namespaces that the term applies to. The term is applied to the union of the namespaces selected by this field and the ones listed in the namespaces field. null selector and null or empty namespaces list means "this pod's namespace". An empty selector ({}) matches all namespaces.
                                                                                    properties:
                                                                                        matchExpressions:
                                                                                            description: matchExpressions is a list of label selector requirements. The requirements are ANDed.
                                                                                            items:
                                                                                                description: A label selector requirement is a selector that contains values, a key, and an operator that relates the key and values.
                                                                                                properties:
                                                                                                    key:
                                                                                                        description: key is the label key that the selector applies to.
                                                                                                        type: string
                                                                                                    operator:
                                                                                                        description: operator represents a key's relationship to a set of values. Valid operators are In, NotIn, Exists and DoesNotExist.
                                                                                                        type: string
                                                                                                    values:
                                                                                                        description: values is an array of string values. If the operator is In or NotIn, the values array must be non-empty. If the operator is Exists or DoesNotExist, the values array must be empty. This array is replaced during a strategic merge patch.
                                                                                                        items:
                                                                                                            type: string
                                                                                                        type: array
                                                                                                required:
                                                                                                    - key
                                                                                                    - operator
                                                                                                type: object
                                                                                            type: array
                                                                                        matchLabels:
                                                                                            additionalProperties:
                                                                                                type: string
                                                                                            description: matchLabels is a map of {key,value} pairs. A single {key,value} in the matchLabels map is equivalent to an element of matchExpressions, whose key field is "key", the operator is "In", and the values array contains only "value". The requirements are ANDed.
                                                                                            type: object
                                                                                    type: object
                                                                                    x-kubernetes-map-type: atomic
                                                                                namespaces:
                                                                                    description: namespaces specifies a static list of namespace names that the term applies to. The term is applied to the union of the namespaces listed in this field and the ones selected by namespaceSelector. null or empty namespaces list and null namespaceSelector means "this pod's namespace".
                                                                                    items:
                                                                                        type: string
                                                                                    type: array
                                                                                topologyKey:
                                                                                    description: This pod should be co-located (affinity) or not co-located (anti-affinity) with the pods matching the labelSelector in the specified namespaces, where co-located is defined as running on a node whose value of the label with key topologyKey matches that of any node on which any of the selected pods is running. Empty topologyKey is not allowed.
                                                                                    type: string
                                                                            required:
                                                                                - topologyKey
                                                                            type: object
                                                                        weight:
                                                                            description: weight associated with matching the corresponding podAffinityTerm, in the range 1-100.
                                                                            format: int32
                                                                            type: integer
                                                                    required:
                                                                        - podAffinityTerm
                                                                        - weight
                                                                    type: object
                                                                type: array
                                                            requiredDuringSchedulingIgnoredDuringExecution:
                                                                description: If the affinity requirements specified by this field are not met at scheduling time, the pod will not be scheduled onto the node. If the affinity requirements specified by this field cease to be met at some point during pod execution (e.g. due to a pod label update), the system may or may not try to eventually evict the pod from its node. When there are multiple elements, the lists of nodes corresponding to each podAffinityTerm are intersected, i.e. all terms must be satisfied.
                                                                items:
                                                                    description: Defines a set of pods (namely those matching the labelSelector relative to the given namespace(s)) that this pod should be co-located (affinity) or not co-located (anti-affinity) with, where co-located is defined as running on a node whose value of the label with key <topologyKey> matches that of any node on which a pod of the set of pods is running
                                                                    properties:
                                                                        labelSelector:
                                                                            description: A label query over a set of resources, in this case pods.
                                                                            properties:
                                                                                matchExpressions:
                                                                                    description: matchExpressions is a list of label selector requirements. The requirements are ANDed.
                                                                                    items:
                                                                                        description: A label selector requirement is a selector that contains values, a key, and an operator that relates the key and values.
                                                                                        properties:
                                                                                            key:
                                                                                                description: key is the label key that the selector applies to.
                                                                                                type: string
                                                                                            operator:
                                                                                                description: operator represents a key's relationship to a set of values. Valid operators are In, NotIn, Exists and DoesNotExist.
                                                                                                type: string
                                                                                            values:
                                                                                                description: values is an array of string values. If the operator is In or NotIn, the values array must be non-empty. If the operator is Exists or DoesNotExist, the values array must be empty. This array is replaced during a strategic merge patch.
                                                                                                items:
                                                                                                    type: string
                                                                                                type: array
                                                                                        required:
                                                                                            - key
                                                                                            - operator
                                                                                        type: object
                                                                                    type: array
                                                                                matchLabels:
                                                                                    additionalProperties:
                                                                                        type: string
                                                                                    description: matchLabels is a map of {key,value} pairs. A single {key,value} in the matchLabels map is equivalent to an element of matchExpressions, whose key field is "key", the operator is "In", and the values array contains only "value". The requirements are ANDed.
                                                                                    type: object
                                                                            type: object
                                                                            x-kubernetes-map-type: atomic
                                                                        namespaceSelector:
                                                                            description: A label query over the set of namespaces that the term applies to. The term is applied to the union of the namespaces selected by this field and the ones listed in the namespaces field. null selector and null or empty namespaces list means "this pod's namespace". An empty selector ({}) matches all namespaces.
                                                                            properties:
                                                                                matchExpressions:
                                                                                    description: matchExpressions is a list of label selector requirements. The requirements are ANDed.
                                                                                    items:
                                                                                        description: A label selector requirement is a selector that contains values, a key, and an operator that relates the key and values.
                                                                                        properties:
                                                                                            key:
                                                                                                description: key is the label key that the selector applies to.
                                                                                                type: string
                                                                                            operator:
                                                                                                description: operator represents a key's relationship to a set of values. Valid operators are In, NotIn, Exists and DoesNotExist.
                                                                                                type: string
                                                                                            values:
                                                                                                description: values is an array of string values. If the operator is In or NotIn, the values array must be non-empty. If the operator is Exists or DoesNotExist, the values array must be empty. This array is replaced during a strategic merge patch.
                                                                                                items:
                                                                                                    type: string
                                                                                                type: array
                                                                                        required:
                                                                                            - key
                                                                                            - operator
                                                                                        type: object
                                                                                    type: array
                                                                                matchLabels:
                                                                                    additionalProperties:
                                                                                        type: string
                                                                                    description: matchLabels is a map of {key,value} pairs. A single {key,value} in the matchLabels map is equivalent to an element of matchExpressions, whose key field is "key", the operator is "In", and the values array contains only "value". The requirements are ANDed.
                                                                                    type: object
                                                                            type: object
                                                                            x-kubernetes-map-type: atomic
                                                                        namespaces:
                                                                            description: namespaces specifies a static list of namespace names that the term applies to. The term is applied to the union of the namespaces listed in this field and the ones selected by namespaceSelector. null or empty namespaces list and null namespaceSelector means "this pod's namespace".
                                                                            items:
                                                                                type: string
                                                                            type: array
                                                                        topologyKey:
                                                                            description: This pod should be co-located (affinity) or not co-located (anti-affinity) with the pods matching the labelSelector in the specified namespaces, where co-located is defined as running on a node whose value of the label with key topologyKey matches that of any node on which any of the selected pods is running. Empty topologyKey is not allowed.
                                                                            type: string
                                                                    required:
                                                                        - topologyKey
                                                                    type: object
                                                                type: array
                                                        type: object
                                                    podAntiAffinity:
                                                        description: Describes pod anti-affinity scheduling rules (e.g. avoid putting this pod in the same node, zone, etc. as some other pod(s)).
                                                        properties:
                                                            preferredDuringSchedulingIgnoredDuringExecution:
                                                                description: The scheduler will prefer to schedule pods to nodes that satisfy the anti-affinity expressions specified by this field, but it may choose a node that violates one or more of the expressions. The node that is most preferred is the one with the greatest sum of weights, i.e. for each node that meets all of the scheduling requirements (resource request, requiredDuringScheduling anti-affinity expressions, etc.), compute a sum by iterating through the elements of this field and adding "weight" to the sum if the node has pods which matches the corresponding podAffinityTerm; the node(s) with the highest sum are the most preferred.
                                                                items:
                                                                    description: The weights of all of the matched WeightedPodAffinityTerm fields are added per-node to find the most preferred node(s)
                                                                    properties:
                                                                        podAffinityTerm:
                                                                            description: Required. A pod affinity term, associated with the corresponding weight.
                                                                            properties:
                                                                                labelSelector:
                                                                                    description: A label query over a set of resources, in this case pods.
                                                                                    properties:
                                                                                        matchExpressions:
                                                                                            description: matchExpressions is a list of label selector requirements. The requirements are ANDed.
                                                                                            items:
                                                                                                description: A label selector requirement is a selector that contains values, a key, and an operator that relates the key and values.
                                                                                                properties:
                                                                                                    key:
                                                                                                        description: key is the label key that the selector applies to.
                                                                                                        type: string
                                                                                                    operator:
                                                                                                        description: operator represents a key's relationship to a set of values. Valid operators are In, NotIn, Exists and DoesNotExist.
                                                                                                        type: string
                                                                                                    values:
                                                                                                        description: values is an array of string values. If the operator is In or NotIn, the values array must be non-empty. If the operator is Exists or DoesNotExist, the values array must be empty. This array is replaced during a strategic merge patch.
                                                                                                        items:
                                                                                                            type: string
                                                                                                        type: array
                                                                                                required:
                                                                                                    - key
                                                                                                    - operator
                                                                                                type: object
                                                                                            type: array
                                                                                        matchLabels:
                                                                                            additionalProperties:
                                                                                                type: string
                                                                                            description: matchLabels is a map of {key,value} pairs. A single {key,value} in the matchLabels map is equivalent to an element of matchExpressions, whose key field is "key", the operator is "In", and the values array contains only "value". The requirements are ANDed.
                                                                                            type: object
                                                                                    type: object
                                                                                    x-kubernetes-map-type: atomic
                                                                                namespaceSelector:
                                                                                    description: A label query over the set of namespaces that the term applies to. The term is applied to the union of the namespaces selected by this field and the ones listed in the namespaces field. null selector and null or empty namespaces list means "this pod's namespace". An empty selector ({}) matches all namespaces.
                                                                                    properties:
                                                                                        matchExpressions:
                                                                                            description: matchExpressions is a list of label selector requirements. The requirements are ANDed.
                                                                                            items:
                                                                                                description: A label selector requirement is a selector that contains values, a key, and an operator that relates the key and values.
                                                                                                properties:
                                                                                                    key:
                                                                                                        description: key is the label key that the selector applies to.
                                                                                                        type: string
                                                                                                    operator:
                                                                                                        description: operator represents a key's relationship to a set of values. Valid operators are In, NotIn, Exists and DoesNotExist.
                                                                                                        type: string
                                                                                                    values:
                                                                                                        description: values is an array of string values. If the operator is In or NotIn, the values array must be non-empty. If the operator is Exists or DoesNotExist, the values array must be empty. This array is replaced during a strategic merge patch.
                                                                                                        items:
                                                                                                            type: string
                                                                                                        type: array
                                                                                                required:
                                                                                                    - key
                                                                                                    - operator
                                                                                                type: object
                                                                                            type: array
                                                                                        matchLabels:
                                                                                            additionalProperties:
                                                                                                type: string
                                                                                            description: matchLabels is a map of {key,value} pairs. A single {key,value} in the matchLabels map is equivalent to an element of matchExpressions, whose key field is "key", the operator is "In", and the values array contains only "value". The requirements are ANDed.
                                                                                            type: object
                                                                                    type: object
                                                                                    x-kubernetes-map-type: atomic
                                                                                namespaces:
                                                                                    description: namespaces specifies a static list of namespace names that the term applies to. The term is applied to the union of the namespaces listed in this field and the ones selected by namespaceSelector. null or empty namespaces list and null namespaceSelector means "this pod's namespace".
                                                                                    items:
                                                                                        type: string
                                                                                    type: array
                                                                                topologyKey:
                                                                                    description: This pod should be co-located (affinity) or not co-located (anti-affinity) with the pods matching the labelSelector in the specified namespaces, where co-located is defined as running on a node whose value of the label with key topologyKey matches that of any node on which any of the selected pods is running. Empty topologyKey is not allowed.
                                                                                    type: string
                                                                            required:
                                                                                - topologyKey
                                                                            type: object
                                                                        weight:
                                                                            description: weight associated with matching the corresponding podAffinityTerm, in the range 1-100.
                                                                            format: int32
                                                                            type: integer
                                                                    required:
                                                                        - podAffinityTerm
                                                                        - weight
                                                                    type: object
                                                                type: array
                                                            requiredDuringSchedulingIgnoredDuringExecution:
                                                                description: If the anti-affinity requirements specified by this field are not met at scheduling time, the pod will not be scheduled onto the node. If the anti-affinity requirements specified by this field cease to be met at some point during pod execution (e.g. due to a pod label update), the system may or may not try to eventually evict the pod from its node. When there are multiple elements, the lists of nodes corresponding to each podAffinityTerm are intersected, i.e. all terms must be satisfied.
                                                                items:
                                                                    description: Defines a set of pods (namely those matching the labelSelector relative to the given namespace(s)) that this pod should be co-located (affinity) or not co-located (anti-affinity) with, where co-located is defined as running on a node whose value of the label with key <topologyKey> matches that of any node on which a pod of the set of pods is running
                                                                    properties:
                                                                        labelSelector:
                                                                            description: A label query over a set of resources, in this case pods.
                                                                            properties:
                                                                                matchExpressions:
                                                                                    description: matchExpressions is a list of label selector requirements. The requirements are ANDed.
                                                                                    items:
                                                                                        description: A label selector requirement is a selector that contains values, a key, and an operator that relates the key and values.
                                                                                        properties:
                                                                                            key:
                                                                                                description: key is the label key that the selector applies to.
                                                                                                type: string
                                                                                            operator:
                                                                                                description: operator represents a key's relationship to a set of values. Valid operators are In, NotIn, Exists and DoesNotExist.
                                                                                                type: string
                                                                                            values:
                                                                                                description: values is an array of string values. If the operator is In or NotIn, the values array must be non-empty. If the operator is Exists or DoesNotExist, the values array must be empty. This array is replaced during a strategic merge patch.
                                                                                                items:
                                                                                                    type: string
                                                                                                type: array
                                                                                        required:
                                                                                            - key
                                                                                            - operator
                                                                                        type: object
                                                                                    type: array
                                                                                matchLabels:
                                                                                    additionalProperties:
                                                                                        type: string
                                                                                    description: matchLabels is a map of {key,value} pairs. A single {key,value} in the matchLabels map is equivalent to an element of matchExpressions, whose key field is "key", the operator is "In", and the values array contains only "value". The requirements are ANDed.
                                                                                    type: object
                                                                            type: object
                                                                            x-kubernetes-map-type: atomic
                                                                        namespaceSelector:
                                                                            description: A label query over the set of namespaces that the term applies to. The term is applied to the union of the namespaces selected by this field and the ones listed in the namespaces field. null selector and null or empty namespaces list means "this pod's namespace". An empty selector ({}) matches all namespaces.
                                                                            properties:
                                                                                matchExpressions:
                                                                                    description: matchExpressions is a list of label selector requirements. The requirements are ANDed.
                                                                                    items:
                                                                                        description: A label selector requirement is a selector that contains values, a key, and an operator that relates the key and values.
                                                                                        properties:
                                                                                            key:
                                                                                                description: key is the label key that the selector applies to.
                                                                                                type: string
                                                                                            operator:
                                                                                                description: operator represents a key's relationship to a set of values. Valid operators are In, NotIn, Exists and DoesNotExist.
                                                                                                type: string
                                                                                            values:
                                                                                                description: values is an array of string values. If the operator is In or NotIn, the values array must be non-empty. If the operator is Exists or DoesNotExist, the values array must be empty. This array is replaced during a strategic merge patch.
                                                                                                items:
                                                                                                    type: string
                                                                                                type: array
                                                                                        required:
                                                                                            - key
                                                                                            - operator
                                                                                        type: object
                                                                                    type: array
                                                                                matchLabels:
                                                                                    additionalProperties:
                                                                                        type: string
                                                                                    description: matchLabels is a map of {key,value} pairs. A single {key,value} in the matchLabels map is equivalent to an element of matchExpressions, whose key field is "key", the operator is "In", and the values array contains only "value". The requirements are ANDed.
                                                                                    type: object
                                                                            type: object
                                                                            x-kubernetes-map-type: atomic
                                                                        namespaces:
                                                                            description: namespaces specifies a static list of namespace names that the term applies to. The term is applied to the union of the namespaces listed in this field and the ones selected by namespaceSelector. null or empty namespaces list and null namespaceSelector means "this pod's namespace".
                                                                            items:
                                                                                type: string
                                                                            type: array
                                                                        topologyKey:
                                                                            description: This pod should be co-located (affinity) or not co-located (anti-affinity) with the pods matching the labelSelector in the specified namespaces, where co-located is defined as running on a node whose value of the label with key topologyKey matches that of any node on which any of the selected pods is running. Empty topologyKey is not allowed.
                                                                            type: string
                                                                    required:
                                                                        - topologyKey
                                                                    type: object
                                                                type: array
                                                        type: object
                                                type: object
                                            nodeSelector:
                                                additionalProperties:
                                                    type: string
                                                description: "NodeSelector is a selector which must be true for the pod to fit on a node. Selector which must match a node's labels for the pod to be scheduled on that node. \n More info: https://kubernetes.io/docs/concepts/scheduling-eviction/assign-pod-node/#nodeselector"
                                                type: object
                                            resources:
                                                description: "Total compute Resources required by this pod. Cannot be updated. \n More info: https://kubernetes.io/docs/concepts/configuration/manage-compute-resources-container/"
                                                properties:
                                                    claims:
                                                        description: "Claims lists the names of resources, defined in spec.resourceClaims, that are used by this container. \n This is an alpha field and requires enabling the DynamicResourceAllocation feature gate. \n This field is immutable."
                                                        items:
                                                            description: ResourceClaim references one entry in PodSpec.ResourceClaims.
                                                            properties:
                                                                name:
                                                                    description: Name must match the name of one entry in pod.spec.resourceClaims of the Pod where this field is used. It makes that resource available inside a container.
                                                                    type: string
                                                            required:
                                                                - name
                                                            type: object
                                                        type: array
                                                        x-kubernetes-list-map-keys:
                                                            - name
                                                        x-kubernetes-list-type: map
                                                    limits:
                                                        additionalProperties:
                                                            anyOf:
                                                                - type: integer
                                                                - type: string
                                                            pattern: ^(\+|-)?(([0-9]+(\.[0-9]*)?)|(\.[0-9]+))(([KMGTPE]i)|[numkMGTPE]|([eE](\+|-)?(([0-9]+(\.[0-9]*)?)|(\.[0-9]+))))?$
                                                            x-kubernetes-int-or-string: true
                                                        description: 'Limits describes the maximum amount of compute resources allowed. More info: https://kubernetes.io/docs/concepts/configuration/manage-resources-containers/'
                                                        type: object
                                                    requests:
                                                        additionalProperties:
                                                            anyOf:
                                                                - type: integer
                                                                - type: string
                                                            pattern: ^(\+|-)?(([0-9]+(\.[0-9]*)?)|(\.[0-9]+))(([KMGTPE]i)|[numkMGTPE]|([eE](\+|-)?(([0-9]+(\.[0-9]*)?)|(\.[0-9]+))))?$
                                                            x-kubernetes-int-or-string: true
                                                        description: 'Requests describes the minimum amount of compute resources required. If Requests is omitted for a container, it defaults to Limits if that is explicitly specified, otherwise to an implementation-defined value. More info: https://kubernetes.io/docs/concepts/configuration/manage-resources-containers/'
                                                        type: object
                                                type: object
                                            schedulerName:
                                                description: If specified, the pod will be dispatched by specified scheduler. If not specified, the pod will be dispatched by default scheduler.
                                                type: string
                                            tolerations:
                                                description: If specified, the pod's tolerations.
                                                items:
                                                    description: The pod this Toleration is attached to tolerates any taint that matches the triple <key,value,effect> using the matching operator <operator>.
                                                    properties:
                                                        effect:
                                                            description: Effect indicates the taint effect to match. Empty means match all taint effects. When specified, allowed values are NoSchedule, PreferNoSchedule and NoExecute.
                                                            type: string
                                                        key:
                                                            description: Key is the taint key that the toleration applies to. Empty means match all taint keys. If the key is empty, operator must be Exists; this combination means to match all values and all keys.
                                                            type: string
                                                        operator:
                                                            description: Operator represents a key's relationship to the value. Valid operators are Exists and Equal. Defaults to Equal. Exists is equivalent to wildcard for value, so that a pod can tolerate all taints of a particular category.
                                                            type: string
                                                        tolerationSeconds:
                                                            description: TolerationSeconds represents the period of time the toleration (which must be of effect NoExecute, otherwise this field is ignored) tolerates the taint. By default, it is not set, which means tolerate the taint forever (do not evict). Zero and negative values will be treated as 0 (evict immediately) by the system.
                                                            format: int64
                                                            type: integer
                                                        value:
                                                            description: Value is the taint value the toleration matches to. If the operator is Exists, the value should be empty, otherwise just a regular string.
                                                            type: string
                                                    type: object
                                                type: array
                                        type: object
                                    nodeCount:
                                        default: 1
                                        description: NodeCount is the number of MySQL Servers to be started by the Operator
                                        format: int32
                                        minimum: 1
                                        type: integer
                                    pvcSpec:
                                        description: PVCSpec is the PersistentVolumeClaimSpec to be used as the VolumeClaimTemplate of the mysql server statefulset. A PVC will be created for each mysql server by the statefulset controller and will be loaded into the mysql server pod and the container.
                                        properties:
                                            accessModes:
                                                description: 'accessModes contains the desired access modes the volume should have. More info: https://kubernetes.io/docs/concepts/storage/persistent-volumes#access-modes-1'
                                                items:
                                                    type: string
                                                type: array
                                            dataSource:
                                                description: 'dataSource field can be used to specify either: * An existing VolumeSnapshot object (snapshot.storage.k8s.io/VolumeSnapshot) * An existing PVC (PersistentVolumeClaim) If the provisioner or an external controller can support the specified data source, it will create a new volume based on the contents of the specified data source. When the AnyVolumeDataSource feature gate is enabled, dataSource contents will be copied to dataSourceRef, and dataSourceRef contents will be copied to dataSource when dataSourceRef.namespace is not specified. If the namespace is specified, then dataSourceRef will not be copied to dataSource.'
                                                properties:
                                                    apiGroup:
                                                        description: APIGroup is the group for the resource being referenced. If APIGroup is not specified, the specified Kind must be in the core API group. For any other third-party types, APIGroup is required.
                                                        type: string
                                                    kind:
                                                        description: Kind is the type of resource being referenced
                                                        type: string
                                                    name:
                                                        description: Name is the name of resource being referenced
                                                        type: string
                                                required:
                                                    - kind
                                                    - name
                                                type: object
                                                x-kubernetes-map-type: atomic
                                            dataSourceRef:
                                                description: 'dataSourceRef specifies the object from which to populate the volume with data, if a non-empty volume is desired. This may be any object from a non-empty API group (non core object) or a PersistentVolumeClaim object. When this field is specified, volume binding will only succeed if the type of the specified object matches some installed volume populator or dynamic provisioner. This field will replace the functionality of the dataSource field and as such if both fields are non-empty, they must have the same value. For backwards compatibility, when namespace isn''t specified in dataSourceRef, both fields (dataSource and dataSourceRef) will be set to the same value automatically if one of them is empty and the other is non-empty. When namespace is specified in dataSourceRef, dataSource isn''t set to the same value and must be empty. There are three important differences between dataSource and dataSourceRef: * While dataSource only allows two specific types of objects, dataSourceRef allows any non-core object, as well as PersistentVolumeClaim objects. * While dataSource ignores disallowed values (dropping them), dataSourceRef preserves all values, and generates an error if a disallowed value is specified. * While dataSource only allows local objects, dataSourceRef allows objects in any namespaces. (Beta) Using this field requires the AnyVolumeDataSource feature gate to be enabled. (Alpha) Using the namespace field of dataSourceRef requires the CrossNamespaceVolumeDataSource feature gate to be enabled.'
                                                properties:
                                                    apiGroup:
                                                        description: APIGroup is the group for the resource being referenced. If APIGroup is not specified, the specified Kind must be in the core API group. For any other third-party types, APIGroup is required.
                                                        type: string
                                                    kind:
                                                        description: Kind is the type of resource being referenced
                                                        type: string
                                                    name:
                                                        description: Name is the name of resource being referenced
                                                        type: string
                                                    namespace:
                                                        description: Namespace is the namespace of resource being referenced Note that when a namespace is specified, a gateway.networking.k8s.io/ReferenceGrant object is required in the referent namespace to allow that namespace's owner to accept the reference. See the ReferenceGrant documentation for details. (Alpha) This field requires the CrossNamespaceVolumeDataSource feature gate to be enabled.
                                                        type: string
                                                required:
                                                    - kind
                                                    - name
                                                type: object
                                            resources:
                                                description: 'resources represents the minimum resources the volume should have. If RecoverVolumeExpansionFailure feature is enabled users are allowed to specify resource requirements that are lower than previous value but must still be higher than capacity recorded in the status field of the claim. More info: https://kubernetes.io/docs/concepts/storage/persistent-volumes#resources'
                                                properties:
                                                    claims:
                                                        description: "Claims lists the names of resources, defined in spec.resourceClaims, that are used by this container. \n This is an alpha field and requires enabling the DynamicResourceAllocation feature gate. \n This field is immutable."
                                                        items:
                                                            description: ResourceClaim references one entry in PodSpec.ResourceClaims.
                                                            properties:
                                                                name:
                                                                    description: Name must match the name of one entry in pod.spec.resourceClaims of the Pod where this field is used. It makes that resource available inside a container.
                                                                    type: string
                                                            required:
                                                                - name
                                                            type: object
                                                        type: array
                                                        x-kubernetes-list-map-keys:
                                                            - name
                                                        x-kubernetes-list-type: map
                                                    limits:
                                                        additionalProperties:
                                                            anyOf:
                                                                - type: integer
                                                                - type: string
                                                            pattern: ^(\+|-)?(([0-9]+(\.[0-9]*)?)|(\.[0-9]+))(([KMGTPE]i)|[numkMGTPE]|([eE](\+|-)?(([0-9]+(\.[0-9]*)?)|(\.[0-9]+))))?$
                                                            x-kubernetes-int-or-string: true
                                                        description: 'Limits describes the maximum amount of compute resources allowed. More info: https://kubernetes.io/docs/concepts/configuration/manage-resources-containers/'
                                                        type: object
                                                    requests:
                                                        additionalProperties:
                                                            anyOf:
                                                                - type: integer
                                                                - type: string
                                                            pattern: ^(\+|-)?(([0-9]+(\.[0-9]*)?)|(\.[0-9]+))(([KMGTPE]i)|[numkMGTPE]|([eE](\+|-)?(([0-9]+(\.[0-9]*)?)|(\.[0-9]+))))?$
                                                            x-kubernetes-int-or-string: true
                                                        description: 'Requests describes the minimum amount of compute resources required. If Requests is omitted for a container, it defaults to Limits if that is explicitly specified, otherwise to an implementation-defined value. More info: https://kubernetes.io/docs/concepts/configuration/manage-resources-containers/'
                                                        type: object
                                                type: object
                                            selector:
                                                description: selector is a label query over volumes to consider for binding.
                                                properties:
                                                    matchExpressions:
                                                        description: matchExpressions is a list of label selector requirements. The requirements are ANDed.
                                                        items:
                                                            description: A label selector requirement is a selector that contains values, a key, and an operator that relates the key and values.
                                                            properties:
                                                                key:
                                                                    description: key is the label key that the selector applies to.
                                                                    type: string
                                                                operator:
                                                                    description: operator represents a key's relationship to a set of values. Valid operators are In, NotIn, Exists and DoesNotExist.
                                                                    type: string
                                                                values:
                                                                    description: values is an array of string values. If the operator is In or NotIn, the values array must be non-empty. If the operator is Exists or DoesNotExist, the values array must be empty. This array is replaced during a strategic merge patch.
                                                                    items:
                                                                        type: string
                                                                    type: array
                                                            required:
                                                                - key
                                                                - operator
                                                            type: object
                                                        type: array
                                                    matchLabels:
                                                        additionalProperties:
                                                            type: string
                                                        description: matchLabels is a map of {key,value} pairs. A single {key,value} in the matchLabels map is equivalent to an element of matchExpressions, whose key field is "key", the operator is "In", and the values array contains only "value". The requirements are ANDed.
                                                        type: object
                                                type: object
                                                x-kubernetes-map-type: atomic
                                            storageClassName:
                                                description: 'storageClassName is the name of the StorageClass required by the claim. More info: https://kubernetes.io/docs/concepts/storage/persistent-volumes#class-1'
                                                type: string
                                            volumeMode:
                                                description: volumeMode defines what type of volume is required by the claim. Value of Filesystem is implied when not included in claim spec.
                                                type: string
                                            volumeName:
                                                description: volumeName is the binding reference to the PersistentVolume backing this claim.
                                                type: string
                                        type: object
                                    rootHost:
                                        default: '%'
                                        description: RootHost is the host or hosts from which the root user can connect to the MySQL Server. If unspecified, root user will be able to connect from any host that can access the MySQL Server.
                                        type: string
                                    rootPasswordSecretName:
                                        description: The name of the Secret that holds the password to be set for the MySQL root accounts. The Secret should have a 'password' key that holds the password. If unspecified, a Secret will be created by the operator with a generated name of format "<ndb-resource-name>-mysqld-root-password"
                                        type: string
                                required:
                                    - nodeCount
                                type: object
                            redundancyLevel:
                                default: 2
                                description: "The number of copies of all data stored in MySQL Cluster. This also defines the number of nodes in a node group. Supported values are 1, 2, 3, and 4. Note that, setting this to 1 means that there is only a single copy of all MySQL Cluster data and failure of any Data node will cause the entire MySQL Cluster to fail. The operator also implicitly decides the number of Management nodes to be added to the MySQL Cluster configuration based on this value. For a redundancy level of 1, one Management node will be created. For 2 or higher, two Management nodes will be created. This value is immutable. \n More info : https://dev.mysql.com/doc/refman/8.0/en/mysql-cluster-ndbd-definition.html#ndbparam-ndbd-noofreplicas"
                                format: int32
                                maximum: 4
                                minimum: 1
                                type: integer
                            tdeSecretName:
                                description: The name of the Secret that holds the encryption key or password required for Transparent Data Encryption (TDE) in MySQL Cluster. If a value is provided, the ndb operator will enable TDE and utilize the password stored in the Secret as the file system password for all data nodes within the MySQL Cluster. If no value is provided, TDE will not be enabled for MySQL Cluster.
                                type: string
                        type: object
                    status:
                        description: The status of the NdbCluster resource and the MySQL Cluster managed by it.
                        properties:
                            conditions:
                                description: Conditions represent the latest available observations of the MySQL Cluster's current state.
                                items:
                                    description: NdbClusterCondition describes the state of a MySQL Cluster installation at a certain point.
                                    properties:
                                        lastTransitionTime:
                                            description: Last time the condition transitioned from one status to another.
                                            format: date-time
                                            type: string
                                        message:
                                            description: A human-readable message indicating details about the transition.
                                            type: string
                                        reason:
                                            description: The reason for the condition's last transition.
                                            type: string
                                        status:
                                            description: Status of the condition, one of True, False, Unknown.
                                            type: string
                                        type:
                                            description: Type of NdbCluster condition.
                                            type: string
                                    required:
                                        - status
                                        - type
                                    type: object
                                type: array
                            generatedRootPasswordSecretName:
                                description: GeneratedRootPasswordSecretName is the name of the secret generated by the operator to be used as the MySQL Server root account password. This will be set to nil if a secret has been already provided to the operator via spec.mysqlNode.rootPasswordSecretName.
                                type: string
                            processedGeneration:
                                description: ProcessedGeneration holds the latest generation of the Ndb resource whose specs have been successfully applied to the MySQL Cluster running inside K8s.
                                format: int64
                                type: integer
                            readyDataNodes:
                                description: The status of the MySQL Cluster Data nodes.
                                type: string
                            readyManagementNodes:
                                description: The status of the MySQL Cluster Management nodes.
                                type: string
                            readyMySQLServers:
                                description: The status of the MySQL Servers.
                                type: string
                        type: object
                required:
                    - spec
                type: object
          served: true
          storage: true
          subresources:
            status: {}
---
apiVersion: v1
kind: Namespace
metadata:
    name: ndb-operator
---
apiVersion: v1
kind: ServiceAccount
metadata:
    name: ndb-operator-webhook-sa
    namespace: ndb-operator
---
apiVersion: v1
kind: ServiceAccount
metadata:
    name: ndb-operator-app-sa
    namespace: ndb-operator
---
apiVersion: rbac.authorization.k8s.io/v1
kind: ClusterRole
metadata:
    name: ndb-operator-webhook-cr
rules:
    - apiGroups:
        - ""
      resources:
        - secrets
      verbs:
        - get
---
apiVersion: rbac.authorization.k8s.io/v1
kind: ClusterRole
metadata:
    name: ndb-operator-ndb-operator-webhook-cr
rules:
    - apiGroups:
        - admissionregistration.k8s.io
      resources:
        - validatingwebhookconfigurations
        - mutatingwebhookconfigurations
      verbs:
        - list
        - patch
---
apiVersion: rbac.authorization.k8s.io/v1
kind: ClusterRole
metadata:
    name: ndb-operator-cr
rules:
    - apiGroups:
        - ""
      resources:
        - pods
      verbs:
        - list
        - watch
        - delete
    - apiGroups:
        - ""
      resources:
        - services
      verbs:
        - list
        - watch
        - create
        - patch
        - delete
    - apiGroups:
        - ""
      resources:
        - configmaps
      verbs:
        - get
        - create
        - patch
        - list
        - watch
    - apiGroups:
        - ""
      resources:
        - secrets
      verbs:
        - get
        - create
        - delete
        - list
        - watch
    - apiGroups:
        - events.k8s.io
      resources:
        - events
      verbs:
        - create
        - patch
    - apiGroups:
        - apps
      resources:
        - statefulsets
      verbs:
        - create
        - patch
        - list
        - watch
        - delete
    - apiGroups:
        - policy
      resources:
        - poddisruptionbudgets
      verbs:
        - list
        - watch
        - create
    - apiGroups:
        - mysql.oracle.com
      resources:
        - ndbclusters
        - ndbclusters/status
      verbs:
        - get
        - list
        - patch
        - update
        - watch
---
apiVersion: rbac.authorization.k8s.io/v1
kind: ClusterRoleBinding
metadata:
    name: ndb-operator-ndb-operator-webhook-crb
    namespace: ndb-operator
roleRef:
    apiGroup: rbac.authorization.k8s.io
    kind: ClusterRole
    name: ndb-operator-ndb-operator-webhook-cr
subjects:
    - kind: ServiceAccount
      name: ndb-operator-webhook-sa
      namespace: ndb-operator
---
apiVersion: rbac.authorization.k8s.io/v1
kind: ClusterRoleBinding
metadata:
    name: ndb-operator-webhook-crb
    namespace: ndb-operator
roleRef:
    apiGroup: rbac.authorization.k8s.io
    kind: ClusterRole
    name: ndb-operator-webhook-cr
subjects:
    - kind: ServiceAccount
      name: ndb-operator-webhook-sa
      namespace: ndb-operator
---
apiVersion: rbac.authorization.k8s.io/v1
kind: ClusterRoleBinding
metadata:
    name: ndb-operator-crb
    namespace: ndb-operator
roleRef:
    apiGroup: rbac.authorization.k8s.io
    kind: ClusterRole
    name: ndb-operator-cr
subjects:
    - kind: ServiceAccount
      name: ndb-operator-app-sa
      namespace: ndb-operator
---
apiVersion: v1
kind: Service
metadata:
    name: ndb-operator-webhook-service
    namespace: ndb-operator
spec:
    ports:
        - port: 9443
    selector:
        app: ndb-operator-webhook-server
---
apiVersion: v1
kind: Service
metadata:
    name: ndb-operator-svc
    namespace: ndb-operator
spec:
    clusterIP: None
    selector:
        app: ndb-operator
---
apiVersion: apps/v1
kind: Deployment
metadata:
    labels:
        app: ndb-operator-webhook-deployment
        release: 8.1.0-1.1.0
    name: ndb-operator-webhook-server
    namespace: ndb-operator
spec:
    selector:
        matchLabels:
            app: ndb-operator-webhook-server
    strategy:
        rollingUpdate:
            maxUnavailable: 0
    template:
        metadata:
            labels:
                app: ndb-operator-webhook-server
        spec:
            containers:
                - args:
                    - -service=ndb-operator-webhook-service
                  command:
                    - ndb-operator-webhook
                  image: container-registry.oracle.com/mysql/community-ndb-operator:8.1.0-1.1.0
                  imagePullPolicy: IfNotPresent
                  name: ndb-operator-webhook
                  ports:
                    - containerPort: 9443
                  readinessProbe:
                    httpGet:
                        path: /health
                        port: 9443
                        scheme: HTTPS
            serviceAccountName: ndb-operator-webhook-sa
---
apiVersion: apps/v1
kind: Deployment
metadata:
    labels:
        app: ndb-operator
        release: 8.1.0-1.1.0
    name: ndb-operator-app
    namespace: ndb-operator
spec:
    replicas: 1
    selector:
        matchLabels:
            app: ndb-operator
    strategy:
        rollingUpdate:
            maxUnavailable: 0
    template:
        metadata:
            labels:
                app: ndb-operator
        spec:
            containers:
                - args:
                    - -cluster-scoped=true
                  command:
                    - ndb-operator
                  env:
                    - name: NDB_OPERATOR_IMAGE
<<<<<<< HEAD
                      value: container-registry.oracle.com/mysql/community-ndb-operator:8.1.0-1.1.0
                  image: container-registry.oracle.com/mysql/community-ndb-operator:8.1.0-1.1.0
=======
                      value: container-registry.oracle.com/mysql/community-ndb-operator:8.0.34-1.0.3
                    - name: NDB_OPERATOR_IMAGE_PULL_SECRET_NAME
                      value: null
                  image: container-registry.oracle.com/mysql/community-ndb-operator:8.0.34-1.0.3
>>>>>>> a1050a66
                  imagePullPolicy: IfNotPresent
                  name: ndb-operator-controller
                  ports:
                    - containerPort: 1186
            hostname: ndb-operator-pod
            serviceAccountName: ndb-operator-app-sa
            subdomain: ndb-operator-svc
---
apiVersion: admissionregistration.k8s.io/v1
kind: MutatingWebhookConfiguration
metadata:
    labels:
        webhook-server: ndb-operator-ndb-operator-webhook-service
    name: ndb-operator-ndb-operator-mwc
webhooks:
    - admissionReviewVersions:
        - v1
      clientConfig:
        service:
            name: ndb-operator-webhook-service
            namespace: ndb-operator
            path: /ndb/mutate
            port: 9443
      failurePolicy: Fail
      name: mutating-webhook.ndbcluster.mysql.oracle.com
      rules:
        - apiGroups:
            - mysql.oracle.com
          apiVersions:
            - v1
          operations:
            - CREATE
            - UPDATE
          resources:
            - ndbclusters
      sideEffects: None
---
apiVersion: admissionregistration.k8s.io/v1
kind: ValidatingWebhookConfiguration
metadata:
    labels:
        webhook-server: ndb-operator-ndb-operator-webhook-service
    name: ndb-operator-ndb-operator-vwc
webhooks:
    - admissionReviewVersions:
        - v1
      clientConfig:
        service:
            name: ndb-operator-webhook-service
            namespace: ndb-operator
            path: /ndb/validate
            port: 9443
      failurePolicy: Fail
      name: validating-webhook.ndbcluster.mysql.oracle.com
      rules:
        - apiGroups:
            - mysql.oracle.com
          apiVersions:
            - v1
          operations:
            - CREATE
            - UPDATE
          resources:
            - ndbclusters
      sideEffects: None<|MERGE_RESOLUTION|>--- conflicted
+++ resolved
@@ -2352,15 +2352,10 @@
                     - ndb-operator
                   env:
                     - name: NDB_OPERATOR_IMAGE
-<<<<<<< HEAD
                       value: container-registry.oracle.com/mysql/community-ndb-operator:8.1.0-1.1.0
-                  image: container-registry.oracle.com/mysql/community-ndb-operator:8.1.0-1.1.0
-=======
-                      value: container-registry.oracle.com/mysql/community-ndb-operator:8.0.34-1.0.3
                     - name: NDB_OPERATOR_IMAGE_PULL_SECRET_NAME
                       value: null
-                  image: container-registry.oracle.com/mysql/community-ndb-operator:8.0.34-1.0.3
->>>>>>> a1050a66
+                  image: container-registry.oracle.com/mysql/community-ndb-operator:8.1.0-1.1.0
                   imagePullPolicy: IfNotPresent
                   name: ndb-operator-controller
                   ports:
